--- conflicted
+++ resolved
@@ -3,8 +3,15 @@
 import sys
 import tempfile
 
-from Tribler.Core.osutils import (dir_copy, fix_filebasename, get_appstate_dir, get_desktop_dir, get_home_dir,
-                                  get_picture_dir, is_android)
+from Tribler.Core.osutils import (
+    dir_copy,
+    fix_filebasename,
+    get_appstate_dir,
+    get_desktop_dir,
+    get_home_dir,
+    get_picture_dir,
+    is_android,
+)
 from Tribler.Test.test_as_server import BaseTestCase
 
 if os.path.exists('test_osutils.py'):
@@ -13,12 +20,6 @@
 elif os.path.exists('LICENSE'):
     BASE_DIR = '.'
 
-<<<<<<< HEAD
-=======
-from Tribler.Core.osutils import (dir_copy, fix_filebasename, get_appstate_dir, get_desktop_dir, get_home_dir,
-                                  get_picture_dir, is_android)
-from Tribler.Test.test_as_server import BaseTestCase
->>>>>>> a3d04b36
 
 
 class Test_OsUtils(BaseTestCase):
@@ -93,11 +94,7 @@
 
     def test_desktop_dir(self):
         desktop_dir = get_desktop_dir()
-<<<<<<< HEAD
         self.assertIsInstance(desktop_dir, str)
-=======
-        self.assertIsInstance(desktop_dir, six.text_type)
->>>>>>> a3d04b36
         self.assertTrue(os.path.isdir(desktop_dir))
 
     def test_dir_copy(self):

# Written by Arno Bakker
# see LICENSE.txt for license information
#
# Simpler way of communicating with a separate process running swift via
# its CMDGW interface
#

import sys
import logging
from threading import Thread, Lock, currentThread, Event
import socket
from traceback import print_exc
try:
    prctlimported = True
    import prctl
except ImportError as e:
    prctlimported = False

from Tribler.dispersy.decorator import attach_profiler


class FastI2IConnection(Thread):

    def __init__(self, port, readlinecallback, closecallback):
        Thread.__init__(self)

        name = "FastI2I" + self.getName()
        self.setName(name)
        self.setDaemon(True)

        self._logger = logging.getLogger(name)

        self.port = port
        self.readlinecallback = readlinecallback
        self.closecallback = closecallback

        self.sock = None
        self.sock_connected = Event()
        # Socket only every read by self
        self.buffer = ''
        # write lock on socket
        self.lock = Lock()

        self.start()
        assert self.sock_connected.wait(60), 'Did not connect to socket within 60s.'

    @attach_profiler
    def run(self):

        if prctlimported:
            prctl.set_name("Tribler" + currentThread().getName())

        try:
            self.sock = socket.socket(socket.AF_INET, socket.SOCK_STREAM)
            self.sock.connect(("127.0.0.1", self.port))
            self.sock_connected.set()
            while True:
                data = self.sock.recv(10240)
                if len(data) == 0:
                    break
                self.data_came_in(data)
        except:
            print_exc()
            self.close()

    def stop(self):
        try:
            s = socket.socket(socket.AF_INET, socket.SOCK_STREAM)
            s.connect(('127.0.0.1', self.port))
            s.send('')
            s.close()
        except:
            pass

    def data_came_in(self, data):
        """ Read \r\n ended lines from data and call readlinecallback(self,line) """
        # data may come in in parts, not lines! Or multiple lines at same time

<<<<<<< HEAD
        if DEBUG:
            print >> sys.stderr, "fasti2i: data_came_in", repr(data), len(data)
=======
        self._logger.debug("fasti2i: data_came_in %s %s", repr(data), len(data))
>>>>>>> e0cc558f

        if len(self.buffer) == 0:
            self.buffer = data
        else:
            self.buffer = self.buffer + data
        self.read_lines()

    def read_lines(self):
        while True:
            cmd, separator, self.buffer = self.buffer.partition("\r\n")
            if separator:
                if self.readlinecallback(self, cmd):
                    # 01/05/12 Boudewijn: when a positive value is returned we immediately return to
                    # allow more bytes to be pushed into the buffer
                    self.buffer = "".join((cmd, separator, self.buffer))

                    # 06/05/13 Boudewijn: we must return to read the remainder of the data.  note
                    # that the remainder (all bytes behind the first separator) must be removed from
                    # self.buffer during the readlinecallback call
                    break

            else:
                self.buffer = cmd
                break

    def write(self, data):
        """ Called by any thread """
        self.lock.acquire()
        try:
            if self.sock is not None:
                self.sock.send(data)
        finally:
            self.lock.release()

    def close(self):
        if self.sock is not None:
            self.sock.close()
            self.closecallback(self.port)
            self.sock = None
            self.sock_connected.clear()<|MERGE_RESOLUTION|>--- conflicted
+++ resolved
@@ -76,12 +76,7 @@
         """ Read \r\n ended lines from data and call readlinecallback(self,line) """
         # data may come in in parts, not lines! Or multiple lines at same time
 
-<<<<<<< HEAD
-        if DEBUG:
-            print >> sys.stderr, "fasti2i: data_came_in", repr(data), len(data)
-=======
-        self._logger.debug("fasti2i: data_came_in %s %s", repr(data), len(data))
->>>>>>> e0cc558f
+        self._logger.debug("fasti2i: data_came_in %s %s", data, len(data))
 
         if len(self.buffer) == 0:
             self.buffer = data

# Written by Arno Bakker
# Updated by George Milescu
# see LICENSE.txt for license information
#
# All applications on top of the SecureOverlay should be started here.
#
from MetadataHandler import MetadataHandler
from threading import Lock
from threading import currentThread
from time import time
from traceback import print_exc
import sys

from Tribler.Core.BitTornado.BT1.MessageID import *
from Tribler.Core.BuddyCast.buddycast import BuddyCastFactory
from Tribler.Core.ProxyService.DoeMessageHandler import DoeMessageHandler
from Tribler.Core.ProxyService.ProxyMessageHandler import ProxyMessageHandler
from Tribler.Core.ProxyService.ProxyPeerManager import ProxyPeerManager
from Tribler.Core.NATFirewall.DialbackMsgHandler import DialbackMsgHandler
from Tribler.Core.NATFirewall.NatCheckMsgHandler import NatCheckMsgHandler
from Tribler.Core.SocialNetwork.FriendshipMsgHandler import FriendshipMsgHandler 
from Tribler.Core.SocialNetwork.RemoteQueryMsgHandler import RemoteQueryMsgHandler
from Tribler.Core.SocialNetwork.RemoteTorrentHandler import RemoteTorrentHandler
from Tribler.Core.SocialNetwork.SocialNetworkMsgHandler import SocialNetworkMsgHandler
from Tribler.Core.Statistics.Crawler import Crawler
from Tribler.Core.Statistics.DatabaseCrawler import DatabaseCrawler
from Tribler.Core.Statistics.FriendshipCrawler import FriendshipCrawler
# from Tribler.Core.Statistics.SeedingStatsCrawler import SeedingStatsCrawler
# from Tribler.Core.Statistics.VideoPlaybackCrawler import VideoPlaybackCrawler
from Tribler.Core.Statistics.RepexCrawler import RepexCrawler
from Tribler.Core.Statistics.PunctureCrawler import PunctureCrawler
from Tribler.Core.Statistics.ChannelCrawler import ChannelCrawler
from Tribler.Core.Statistics.UserEventLogCrawler import UserEventLogCrawler
from Tribler.Core.Utilities.utilities import show_permid_short
from Tribler.Core.simpledefs import *
from Tribler.Core.Subtitles.SubtitlesHandler import SubtitlesHandler
from Tribler.Core.Subtitles.SubtitlesSupport import SubtitlesSupport
from Tribler.Core.Subtitles.PeerHaveManager import PeersHaveManager

DEBUG = False

class OverlayApps:
    # Code to make this a singleton
    __single = None

    def __init__(self):
        if OverlayApps.__single:
            raise RuntimeError, "OverlayApps is Singleton"
        OverlayApps.__single = self 
        self.doe_handler = None
        self.proxy_handler = None
        self.proxy_peer_manager = None
        self.metadata_handler = None
        self.buddycast = None
        self.collect = None
        self.dialback_handler = None
        self.socnet_handler = None
        self.rquery_handler = None
        self.chquery_handler = None
        self.friendship_handler = None
        self.msg_handlers = {}
        self.connection_handlers = []
        self.text_mode = None
        self.requestPolicyLock = Lock()
        
    def getInstance(*args, **kw):
        if OverlayApps.__single is None:
            OverlayApps(*args, **kw)
        return OverlayApps.__single
    getInstance = staticmethod(getInstance)

    def register(self, overlay_bridge, session, launchmany, config, requestPolicy):
        self.overlay_bridge = overlay_bridge
        self.launchmany = launchmany
        self.requestPolicy = requestPolicy
        self.text_mode = config.has_key('text_mode')
        
        # OverlayApps gets all messages, and demultiplexes 
        overlay_bridge.register_recv_callback(self.handleMessage)
        overlay_bridge.register_conns_callback(self.handleConnection)

        # Arno, 2010-01-28: Start with crawler support, other mods depend on
        # that, e.g. BuddyCast
        i_am_crawler = False
        if config['crawler']:
            crawler = Crawler.get_instance(session)
            self.register_msg_handler([CRAWLER_REQUEST], crawler.handle_request)

            database_crawler = DatabaseCrawler.get_instance()
            crawler.register_message_handler(CRAWLER_DATABASE_QUERY, database_crawler.handle_crawler_request, database_crawler.handle_crawler_reply)
            # seeding_stats_crawler = SeedingStatsCrawler.get_instance()
            # crawler.register_message_handler(CRAWLER_SEEDINGSTATS_QUERY, seeding_stats_crawler.handle_crawler_request, seeding_stats_crawler.handle_crawler_reply)
            friendship_crawler = FriendshipCrawler.get_instance(session)
            crawler.register_message_handler(CRAWLER_FRIENDSHIP_STATS, friendship_crawler.handle_crawler_request, friendship_crawler.handle_crawler_reply)
            natcheck_handler = NatCheckMsgHandler.getInstance()
            natcheck_handler.register(launchmany)
            crawler.register_message_handler(CRAWLER_NATCHECK, natcheck_handler.gotDoNatCheckMessage, natcheck_handler.gotNatCheckReplyMessage)
            crawler.register_message_handler(CRAWLER_NATTRAVERSAL, natcheck_handler.gotUdpConnectRequest, natcheck_handler.gotUdpConnectReply)
            # videoplayback_crawler = VideoPlaybackCrawler.get_instance()
            # crawler.register_message_handler(CRAWLER_VIDEOPLAYBACK_EVENT_QUERY, videoplayback_crawler.handle_event_crawler_request, videoplayback_crawler.handle_event_crawler_reply)
            # crawler.register_message_handler(CRAWLER_VIDEOPLAYBACK_INFO_QUERY, videoplayback_crawler.handle_info_crawler_request, videoplayback_crawler.handle_info_crawler_reply)
            repex_crawler = RepexCrawler.get_instance(session)
            crawler.register_message_handler(CRAWLER_REPEX_QUERY, repex_crawler.handle_crawler_request, repex_crawler.handle_crawler_reply)
            puncture_crawler = PunctureCrawler.get_instance()
            crawler.register_message_handler(CRAWLER_PUNCTURE_QUERY, puncture_crawler.handle_crawler_request, puncture_crawler.handle_crawler_reply)
            channel_crawler = ChannelCrawler.get_instance()
            crawler.register_message_handler(CRAWLER_CHANNEL_QUERY, channel_crawler.handle_crawler_request, channel_crawler.handle_crawler_reply)
            usereventlog_crawler = UserEventLogCrawler.get_instance()
            crawler.register_message_handler(CRAWLER_USEREVENTLOG_QUERY, usereventlog_crawler.handle_crawler_request, usereventlog_crawler.handle_crawler_reply)

            if crawler.am_crawler():
                i_am_crawler = True
                # we will only accept CRAWLER_REPLY messages when we are actully a crawler
                self.register_msg_handler([CRAWLER_REPLY], crawler.handle_reply)
                self.register_connection_handler(crawler.handle_connection)

                if "database" in sys.argv:
                    # allows access to tribler database (boudewijn)
                    crawler.register_crawl_initiator(database_crawler.query_initiator)

                # if "videoplayback" in sys.argv:
                #     # allows access to video-playback statistics (boudewijn)
                #     crawler.register_crawl_initiator(videoplayback_crawler.query_initiator)

                # if "seedingstats" in sys.argv:
                #     # allows access to seeding statistics (Boxun)
                #     crawler.register_crawl_initiator(seeding_stats_crawler.query_initiator, frequency=60*30)

                if "friendship" in sys.argv:
                    # allows access to friendship statistics (Ali)
                    crawler.register_crawl_initiator(friendship_crawler.query_initiator)

                if "natcheck" in sys.argv:
                    # allows access to nat-check statistics (Lucia)
                    crawler.register_crawl_initiator(natcheck_handler.doNatCheck, 3600)
                
                if "repex" in sys.argv:
                    # allows access to RePEX log statistics (Raynor Vliegendhart)
                    crawler.register_crawl_initiator(repex_crawler.query_initiator)

                if "puncture" in sys.argv:
                    # allows access to UDPPuncture log statistics (Gertjan)
                    crawler.register_crawl_initiator(puncture_crawler.query_initiator)
                
                if "channel" in sys.argv:
                    # allows access to tribler channels' database (nitin)
                    crawler.register_crawl_initiator(channel_crawler.query_initiator)
                
                if "usereventlog" in sys.argv:
                    # allows access to usereventlog database (Niels)
                    crawler.register_crawl_initiator(usereventlog_crawler.query_initiator)
        else:
            self.register_msg_handler([CRAWLER_REQUEST, CRAWLER_REPLY], self.handleDisabledMessage)

        # ProxyService_
        #
        # Create handler for metadata messages in two parts, as 
        # ProxyService needs to know the metadata_handler and we need
        # to know the proxy message handler.
        # Part 1:
        self.metadata_handler = MetadataHandler.getInstance()

        # Create handler for messages to doe
        self.doe_handler = DoeMessageHandler(launchmany)
        self.register_msg_handler(ProxyMessages, self.doe_handler.handleMessage)

        # Create handler for messages to proxy
        self.proxy_handler = ProxyMessageHandler()
        self.proxy_handler.register(session, self.metadata_handler, config['proxyservice_dir'], config.get('proxy_default_dlcfg', False))
        self.register_msg_handler(DoeMessages, self.proxy_handler.handleMessage)
        
        # Part 2:
        # Register the ProxyHandler to be called when a .torrent is in
        self.metadata_handler.register(overlay_bridge, self.proxy_handler, launchmany, config)
        self.register_msg_handler(MetadataMessages, self.metadata_handler.handleMessage)

        # Create the ProxyPeerManager
        self.proxy_peer_manager = ProxyPeerManager(launchmany)
        #
        # _ProxyService
        
<<<<<<< HEAD
        # 09-02-2011 Niels: disabling subtitles (no more channelcast
        config['subtitles_collecting'] = False
        
        # 09-02-2011 Niels: disabling subtitles (no more channelcast
        config['subtitles_collecting'] = False
        
=======
>>>>>>> 464a5c2f
        # 13-04-2010 Andrea: subtitles collecting
        if not config['subtitles_collecting'] : 
            self.subtitles_handler = None
        else:
            self.subtitles_handler = SubtitlesHandler.getInstance()
            self.subtitles_handler.register(self.overlay_bridge, self.launchmany.richmetadataDbHandler, self.launchmany.session)
            
            self.peersHaveManger = PeersHaveManager.getInstance()
            if not self.peersHaveManger.isRegistered():
                self.peersHaveManger.register(self.launchmany.richmetadataDbHandler, self.overlay_bridge)
            # I'm not sure if this is the best place to init this
            self.subtitle_support = SubtitlesSupport.getInstance()
                                                           
            keypair = self.launchmany.session.keypair
            permid = self.launchmany.session.get_permid()
            self.subtitle_support._register(self.launchmany.richmetadataDbHandler,
                                           self.subtitles_handler, 
                                           self.launchmany.channelcast_db, permid, 
                                           keypair, self.peersHaveManger,
                                           self.overlay_bridge)
            
            # cleanup the subtitles database at the first launch  
            self.subtitle_support.runDBConsinstencyRoutine()
            
        
        
        if not config['torrent_collecting']:
            self.torrent_collecting_solution = 0
        else:
            self.torrent_collecting_solution = config['buddycast_collecting_solution']
        
        if config['buddycast']:
            # Create handler for Buddycast messages
            
            self.buddycast = BuddyCastFactory.getInstance(superpeer=config['superpeer'], log=config['overlay_log'])
            # Using buddycast to handle torrent collecting since they are dependent
            self.buddycast.register(overlay_bridge, launchmany, 
                                    launchmany.rawserver_fatalerrorfunc,
                                    self.metadata_handler, 
                                    self.torrent_collecting_solution,
                                    config['start_recommender'],config['buddycast_max_peers'],i_am_crawler)
            
            self.register_msg_handler(BuddyCastMessages, self.buddycast.handleMessage)
            self.register_connection_handler(self.buddycast.handleConnection)
            
        if config['dialback']:
            self.dialback_handler = DialbackMsgHandler.getInstance()
            # The Dialback mechanism needs the real rawserver, not the overlay_bridge
            self.dialback_handler.register(overlay_bridge, launchmany, launchmany.rawserver, config)
            self.register_msg_handler([DIALBACK_REQUEST],
                                      self.dialback_handler.olthread_handleSecOverlayMessage)
            self.register_connection_handler(self.dialback_handler.olthread_handleSecOverlayConnection)
        else:
            self.register_msg_handler([DIALBACK_REQUEST], self.handleDisabledMessage)

        if config['socnet']:
            self.socnet_handler = SocialNetworkMsgHandler.getInstance()
            self.socnet_handler.register(overlay_bridge, launchmany, config)
            self.register_msg_handler(SocialNetworkMessages,self.socnet_handler.handleMessage)
            self.register_connection_handler(self.socnet_handler.handleConnection)

            self.friendship_handler = FriendshipMsgHandler.getInstance()
            self.friendship_handler.register(overlay_bridge, launchmany.session)
            self.register_msg_handler(FriendshipMessages,self.friendship_handler.handleMessage)
            self.register_connection_handler(self.friendship_handler.handleConnection)

        if config['rquery']:
            self.rquery_handler = RemoteQueryMsgHandler.getInstance()
            self.rquery_handler.register(overlay_bridge,launchmany,config,self.buddycast,log=config['overlay_log'])
            self.register_msg_handler(RemoteQueryMessages,self.rquery_handler.handleMessage)
            self.register_connection_handler(self.rquery_handler.handleConnection)
        
        if config['subtitles_collecting']:
            hndl = self.subtitles_handler.getMessageHandler()
            self.register_msg_handler(SubtitleMessages, hndl)
        
        if config['torrent_collecting']:
            self.rtorrent_handler = RemoteTorrentHandler.getInstance()
            self.rtorrent_handler.register(overlay_bridge,self.metadata_handler,session)
            self.metadata_handler.register2(self.rtorrent_handler)

        # Add notifier as connection handler
        self.register_connection_handler(self.notifier_handles_connection)
        
        if config['buddycast']:
            # Arno: to prevent concurrency between mainthread and overlay
            # thread where BuddyCast schedules tasks
            self.buddycast.register2()

            # ProxyService_
            #
            # Register the ProxyPeerManager with BuddyCast
            # The ProxyPeerManager has to register after the BuddyCastCore object is created by the BuddyCastFactory.
            # The BuddyCastCore object is created in a method scheduled by the overlay_bridge.
            # If the ProxyPeerManager.register is also scheduled by the overlay_bridge, it will be executed after the
            # BuddyCastCore is created (overlay_bridge executes the scheduled tasks in the order of their execution)
            if self.proxy_peer_manager:
                self.overlay_bridge.add_task(self.proxy_peer_manager.register, 0)
            #
            # _ProxyService

    
    def early_shutdown(self):
        """ Called as soon as Session shutdown is initiated. Used to start
        shutdown tasks that takes some time and that can run in parallel
        to checkpointing, etc.
        """
        # Called by OverlayThread
        if self.friendship_handler is not None:
            self.friendship_handler.shutdown()
            
        
    def register_msg_handler(self, ids, handler):
        """ 
        ids is the [ID1, ID2, ..] where IDn is a sort of message ID in overlay
        swarm. Each ID can only be handled by one handler, but a handler can 
        handle multiple IDs
        """
        for id in ids:
            if DEBUG:
                print >> sys.stderr,"olapps: Message handler registered for",getMessageName(id)
            self.msg_handlers[id] = handler

    def register_connection_handler(self, handler):
        """
            Register a handler for if a connection is established
            handler-function is called like:
            handler(exc,permid,selversion,locally_initiated)
        """
        assert handler not in self.connection_handlers, 'This connection_handler is already registered'
        if DEBUG:
            print >> sys.stderr, "olapps: Connection handler registered for", handler
        self.connection_handlers.append(handler)

    def handleMessage(self,permid,selversion,message):
        """ demultiplex message stream to handlers """
        
        # Check auth
        if not self.requestAllowed(permid, message[0]):
            if DEBUG:
                print >> sys.stderr, "olapps: Message not allowed", getMessageName(message[0])
            return False

        if message[0] in self.msg_handlers:
            # This is a one byte id. (For instance a regular
            # BitTorrent message)
            id_ = message[0]
        else:
            if DEBUG:
                print >> sys.stderr, "olapps: No handler found for", getMessageName(message[0:2])
            return False

        if DEBUG:
            print >> sys.stderr, "olapps: handleMessage", getMessageName(id_), "v" + str(selversion)

        try:
            if DEBUG:
                st = time()
                ret = self.msg_handlers[id_](permid, selversion, message)
                et = time()
                diff = et - st
                if diff > 0:
                    print >> sys.stderr,"olapps: ",getMessageName(id_),"returned",ret,"TOOK %.5f" % diff
                return ret
            else:
                return self.msg_handlers[id_](permid, selversion, message)
        except:
            # Catch all
            print_exc()
            return False

    def handleDisabledMessage(self, *args):
        return True

    def handleConnection(self,exc,permid,selversion,locally_initiated):
        """ An overlay-connection was established. Notify interested parties. """

        if DEBUG:
            print >> sys.stderr,"olapps: handleConnection",exc,selversion,locally_initiated,currentThread().getName()

        for handler in self.connection_handlers:
            try:
                #if DEBUG:
                #    print >> sys.stderr,"olapps: calling connection handler:",'%s.%s' % (handler.__module__, handler.__name__)
                handler(exc,permid,selversion,locally_initiated)
            except:
                print >> sys.stderr, 'olapps: Exception during connection handler calling'
                print_exc()
    
    def requestAllowed(self, permid, messageType):
        self.requestPolicyLock.acquire()
        try:
            rp = self.requestPolicy
        finally:
            self.requestPolicyLock.release()
        allowed = rp.allowed(permid, messageType)
        if DEBUG:
            if allowed:
                word = 'allowed'
            else:
                word = 'denied'
            print >> sys.stderr, 'olapps: Request type %s from %s was %s' % (getMessageName(messageType), show_permid_short(permid), word)
        return allowed
    
    def setRequestPolicy(self, requestPolicy):
        self.requestPolicyLock.acquire()
        try:
            self.requestPolicy = requestPolicy
        finally:
            self.requestPolicyLock.release()
        
    
    def notifier_handles_connection(self, exc,permid,selversion,locally_initiated):
        # Notify interested parties (that use the notifier/observer structure) about a connection
        self.launchmany.session.uch.notify(NTFY_PEERS, NTFY_CONNECTION, permid, True)<|MERGE_RESOLUTION|>--- conflicted
+++ resolved
@@ -179,15 +179,9 @@
         #
         # _ProxyService
         
-<<<<<<< HEAD
         # 09-02-2011 Niels: disabling subtitles (no more channelcast
         config['subtitles_collecting'] = False
         
-        # 09-02-2011 Niels: disabling subtitles (no more channelcast
-        config['subtitles_collecting'] = False
-        
-=======
->>>>>>> 464a5c2f
         # 13-04-2010 Andrea: subtitles collecting
         if not config['subtitles_collecting'] : 
             self.subtitles_handler = None

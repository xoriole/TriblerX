# Written by Bram Cohen, Pawel Garbacki
# Updated by George Milescu
# see LICENSE.txt for license information

import sys
from base64 import b64encode
from cStringIO import StringIO
from binascii import b2a_hex
from socket import error as socketerror
from urllib import quote
from struct import unpack
from time import time
from traceback import print_exc

from Tribler.Core.BitTornado.BT1.MessageID import protocol_name,option_pattern
from Tribler.Core.BitTornado.BT1.convert import toint
from Tribler.Core.Statistics.Status.Status import get_status_holder

try:
    True
except:
    True = 1
    False = 0

DEBUG = False

if sys.platform == 'win32':
    # Arno: On windows XP SP2 there is a limit on "the number of concurrent, 
    # incomplete outbound TCP connection attempts. When the limit is reached, 
    # subsequent connection attempts are put in a queue and resolved at a fixed 
    # rate so that there are only a limited number of connections in the 
    # incomplete state. During normal operation, when programs are connecting 
    # to available hosts at valid IP addresses, no limit is imposed on the 
    # number of connections in the incomplete state. When the number of 
    # incomplete connections exceeds the limit, for example, as a result of 
    # programs connecting to IP addresses that are not valid, connection-rate 
    # limitations are invoked, and this event is logged." 
    # Source: http://go.microsoft.com/fwlink/events.asp and fill in 
    # Product: "Windos Operating System"
    # Event: 4226
    # Which directs to:
    # http://www.microsoft.com/technet/support/ee/transform.aspx?ProdName=Windows%20Operating%20System&ProdVer=5.2&EvtID=4226&EvtSrc=Tcpip&LCID=1033
    #
    # The ABC/BitTornado people felt the need to therefore impose a rate limit
    # themselves. Normally, I would be against this, because the kernel usually
    # does a better job at this than some app programmers. But here it makes 
    # somewhat sense because it appears that when the Win32 "connection-rate 
    # limitations" are triggered, this causes socket timeout
    # errors. For ABC/BitTornado this should not be a big problem, as none of 
    # the TCP connections it initiates are really vital that they proceed 
    # quickly.
    #
    # For Tribler, we have one very important TCP connection at the moment,
    # that is when the VideoPlayer/VLC tries to connect to our HTTP-based
    # VideoServer on 127.0.0.1 to play the video. We have actually seen these
    # connections timeout when we set MAX_INCOMPLETE to > 10.
    #
    # So we keep this app-level rate limit mechanism FOR NOW and add a security
    # margin. To support our SwarmPlayer that wants quick startup of many
    # connections we decrease the autoclosing timeout, such that bad conns
    # get removed from this rate-limit admin faster. 
    #
    # Windows die die die.
    #
    # Update, 2009-10-21:
    # This limiting has been disabled starting Vista SP2 and beyond:
    # http://support.microsoft.com/kb/969710
    #
    # Go Vista?! 
    #

    # [E1101] Module 'sys' has no 'getwindowsversion' member
    # pylint: disable-msg=E1101
    winvertuple = sys.getwindowsversion()
    # pylint: enable-msg=E1101
    spstr = winvertuple[4]
    #Niels: Windows 7 is 6.1, should also not impose socket limit
    if winvertuple[0] == 5 or (winvertuple[0] == 6 and winvertuple[1] == 0 and spstr < "Service Pack 2"):
        MAX_INCOMPLETE = 8 # safety margin. Even 9 gives video socket timeout, 10 is official limit
    else:
        MAX_INCOMPLETE = 1024 # inf
else:
    MAX_INCOMPLETE = 32

AUTOCLOSE_TIMEOUT = 15 # secs. Setting this to e.g. 7 causes Video HTTP timeouts

def make_readable(s):
    if not s:
        return ''
    if quote(s).find('%') >= 0:
        return b2a_hex(s).upper()
    return '"'+s+'"'

def show(s):
    return b2a_hex(s)

class IncompleteCounter:
    def __init__(self):
        self.c = 0
    def increment(self):
        self.c += 1
    def decrement(self):
        #print_stack()
        self.c -= 1
    def toomany(self):
        #print >>sys.stderr,"IncompleteCounter: c",self.c
        return self.c >= MAX_INCOMPLETE

# Arno: This is a global counter!!!!
incompletecounter = IncompleteCounter()


# header, reserved, download id, my id, [length, message]

class Connection:
    def __init__(self, Encoder, connection, id, ext_handshake = False, 
                  locally_initiated = None, dns = None):
        self.Encoder = Encoder
        self.connection = connection    # SocketHandler.SingleSocket
        self.connecter = Encoder.connecter
        self.id = id
        self.readable_id = make_readable(id)
        if locally_initiated is not None:
            self.locally_initiated = locally_initiated
        else:
            self.locally_initiated = (id != None)
        self.complete = False
        self.keepalive = lambda: None
        self.closed = False
        self.buffer = StringIO()
# overlay        
        self.dns = dns
        self.support_extend_messages = False
        self.connecter_conn = None
# _overlay
        self.support_merklehash= False
        self.na_want_internal_conn_from = None
        self.na_address_distance = None
        
        if self.locally_initiated:
            incompletecounter.increment()
# 2fastbt_
        self.create_time = time()
# _2fastbt
        
        if self.locally_initiated or ext_handshake:
            if DEBUG:
                print >>sys.stderr,"Encoder.Connection: writing protname + options + infohash"
            self.connection.write(chr(len(protocol_name)) + protocol_name + 
                option_pattern + self.Encoder.download_id)
        if ext_handshake:
            if DEBUG:
                print >>sys.stderr,"Encoder.Connection: writing my peer-ID"
            self.connection.write(self.Encoder.my_id)
            self.next_len, self.next_func = 20, self.read_peer_id
        else:
            self.next_len, self.next_func = 1, self.read_header_len
        self.Encoder.raw_server.add_task(self._auto_close, AUTOCLOSE_TIMEOUT)
        
    def get_ip(self, real=False):
        return self.connection.get_ip(real)

    def get_port(self, real=False):
        return self.connection.get_port(real)

    def get_myip(self, real=False):
        return self.connection.get_myip(real)
    
    def get_myport(self, real=False):
        return self.connection.get_myport(real)

    def get_id(self):
        return self.id

    def get_readable_id(self):
        return self.readable_id

    def is_locally_initiated(self):
        return self.locally_initiated

    def is_flushed(self):
        return self.connection.is_flushed()

    def supports_merklehash(self):
        return self.support_merklehash

    def supports_extend_messages(self):
        return self.support_extend_messages

    def set_options(self, s):
# overlay_
        r = unpack("B", s[5])
        if r[0] & 0x10:    # left + 43 bit
            self.support_extend_messages = True
            if DEBUG:
                print >>sys.stderr,"encoder: Peer supports EXTEND"
        if r[0] & 0x20:    # left + 42 bit
            self.support_merklehash= True
            if DEBUG:
                print >>sys.stderr,"encoder: Peer supports Merkle hashes"
# _overlay

    def read_header_len(self, s):
        if ord(s) != len(protocol_name):
            return None
        return len(protocol_name), self.read_header

    def read_header(self, s):
        if s != protocol_name:
            return None
        return 8, self.read_reserved

    def read_reserved(self, s):
        if DEBUG:
            print >>sys.stderr,"encoder: Reserved bits:", show(s)
            print >>sys.stderr,"encoder: Reserved bits=", show(option_pattern)
        self.set_options(s)
        return 20, self.read_download_id

    def read_download_id(self, s):
        if s != self.Encoder.download_id:
            return None
        if not self.locally_initiated:
            self.Encoder.connecter.external_connection_made += 1
            self.connection.write(chr(len(protocol_name)) + protocol_name + option_pattern + self.Encoder.download_id + self.Encoder.my_id)

        return 20, self.read_peer_id

    def read_peer_id(self, s):
# 2fastbt_
        """ In the scenario of locally initiating: 
        - I may or may not (normally not) get the remote peerid from a tracker before connecting. 
        - If I've gotten the remote peerid, set it as self.id, otherwise set self.id as 0.
        - I send handshake message without my peerid.
        - After I received peer's handshake message, if self.id isn't 0 (i.e., I had the remote peerid), 
        check the remote peerid, otherwise set self.id as the remote id. If the check is failed, drop the connection.
        - Then I send self.Encoder.my_id to the remote peer. 
        - The remote peer will record self.Encoder.id as my peerid.
        - Anyway, self.id should be the same with the remote id if handshake is ok.
        
        Note self.Encoder.id is a unique id to each swarm I have. 
        Normally self.id isn't equal to self.Encoder.my_id.
        
        In the scenario of remotely initiating:
        - I don't have remote id
        - I received the handshake message to join a swarm. 
        - Before I read the remote id, I send my handshake with self.Encoder.my_id, my unique id of the swarm.
        - I read the remote id and set it as my.id
        
        before read_peer_id(), self.id = 0 if locally init without remote id
                               self.id = remote id if locally init with remote id
                               self.id = None if remotely init
        after read_peer_id(),  self.id = remote id if locally init
                               self.id = remote id if remotely init
        """
# _2fastbt        
        if DEBUG:
            print >>sys.stderr,"Encoder.Connection: read_peer_id"

        if not self.id:    # remote init or local init without remote peer's id or remote init
            self.id = s
            self.readable_id = make_readable(s)
        
        else:    # local init with remote id
            if s != self.id:
                if DEBUG:
                    print >>sys.stderr,"Encoder.Connection: read_peer_id: s != self.id, returning None"
                return None
        self.complete = self.Encoder.got_id(self)
        
        if DEBUG:
            print >>sys.stderr,"Encoder.Connection: read_peer_id: complete is",self.complete
        
        
        if not self.complete:
            if DEBUG:
                print >>sys.stderr,"Encoder.Connection: read_peer_id: self not complete!!!, returning None"
            return None
        if self.locally_initiated:
            self.connection.write(self.Encoder.my_id)
            incompletecounter.decrement()
            # Arno: open new conn from queue if at limit. Faster than RawServer task
            self.Encoder._start_connection_from_queue(sched=False)
            
        c = self.Encoder.connecter.connection_made(self)
        self.keepalive = c.send_keepalive
        return 4, self.read_len

    def read_len(self, s):
        l = toint(s)
        if l > self.Encoder.max_len:
            return None
        return l, self.read_message

    def read_message(self, s):
        if s != '':
            self.connecter.got_message(self, s)
        #else:
        #    print >>sys.stderr,"encoder: got keepalive from",s.getpeername()
        return 4, self.read_len

    def read_dead(self, s):
        return None

    def _auto_close(self):
        if not self.complete:
            if DEBUG:
                print >>sys.stderr,"encoder: autoclosing ",self.get_myip(),self.get_myport(),"to",self.get_ip(),self.get_port()

            self.Encoder._event_reporter.create_and_add_event("connection-timeout", [b64encode(self.Encoder.connecter.infohash), self.get_ip(), self.get_port()])

            # RePEX: inform repexer of timeout
            repexer = self.Encoder.repexer
            if repexer and not self.closed:
                try:
                    repexer.connection_timeout(self)
                except:
                    print_exc()
            self.close()

    def close(self,closeall=False):
        if DEBUG:
            print >>sys.stderr,"encoder: closing connection",self.get_ip()
            #print_stack()
        
        if not self.closed:
            self.connection.close()
            self.sever(closeall=closeall)
            

    def sever(self,closeall=False):
        self.closed = True
        if self.Encoder.connections.has_key(self.connection):
            self.Encoder.admin_close(self.connection)
        
        # RePEX: inform repexer of closed connection
        repexer = self.Encoder.repexer
        if repexer and not self.complete:
            try:
                repexer.connection_closed(self)
            except:
                print_exc()
            
        if self.complete:
            self.connecter.connection_lost(self)
        elif self.locally_initiated:
            incompletecounter.decrement()
            # Arno: open new conn from queue if at limit. Faster than RawServer task
            if not closeall:
                self.Encoder._start_connection_from_queue(sched=False)

    def send_message_raw(self, message):
        if not self.closed:
            self.connection.write(message)    # SingleSocket

    def data_came_in(self, connection, s):
        self.Encoder.measurefunc(len(s))
        while 1:
            if self.closed:
                return
            i = self.next_len - self.buffer.tell()
            if i > len(s):
                self.buffer.write(s)
                return
            self.buffer.write(s[:i])
            s = s[i:]
            m = self.buffer.getvalue()
            self.buffer.reset()
            self.buffer.truncate()
            try:
                x = self.next_func(m)
            except:
                print_exc()
                self.next_len, self.next_func = 1, self.read_dead
                raise
            if x is None:
                if DEBUG:
                    print >>sys.stderr,"encoder: function failed",self.next_func
                # Arno, 2011-05-10: Clean up function pointer refs
                self.next_len, self.next_func = 1, self.read_dead
                self.close()
                return
            self.next_len, self.next_func = x

    def connection_flushed(self, connection):
        if self.complete:
            self.connecter.connection_flushed(self)

    def connection_lost(self, connection):
        if self.Encoder.connections.has_key(connection):
            self.sever()

    # NETWORK AWARE
    def na_set_address_distance(self):
        """ Calc address distance. Currently simple: if same /24 then 0
        else 1. TODO: IPv6
        """
        hisip = self.get_ip(real=True)
        myip = self.get_myip(real=True)
        
        a = hisip.split(".")
        b = myip.split(".")
        if a[0] == b[0] and a[1] == b[1] and a[2] == b[2]:
            if DEBUG:
                print >>sys.stderr,"encoder.connection: na: Found peer on local LAN",self.get_ip()
            self.na_address_distance = 0
        else:
            self.na_address_distance = 1
        
    def na_get_address_distance(self):
        return self.na_address_distance
    




class Encoder:
    def __init__(self, connecter, raw_server, my_id, max_len,
            schedulefunc, keepalive_delay, download_id, 
            measurefunc, config):
        self.raw_server = raw_server
        self.connecter = connecter
        self.my_id = my_id
        self.max_len = max_len
        self.schedulefunc = schedulefunc
        self.keepalive_delay = keepalive_delay
        self.download_id = download_id
        self.measurefunc = measurefunc
        self.config = config
        self.connections = {}
        self.banned = {}
        self.to_connect = set()
<<<<<<< HEAD
=======
        
>>>>>>> 16bedadc
        self.trackertime = None
        self.scheduled_request_new_peers = False
        
        self.paused = False
        if self.config['max_connections'] == 0:
            self.max_connections = 2 ** 30
        else:
            self.max_connections = self.config['max_connections']
        """
        In r529 there was a problem when a single Windows client 
        would connect to our text-based seeder (i.e. btlaunchmany) 
        with no other clients present. Apparently both the seeder 
        and client would connect to eachother simultaneously, but 
        not end up with a good connection, halting the client.

        Arno, 2006-03-10: Reappears in ~r890, fixed in r892. It 
        appears to be a problem of writing to a nonblocking socket 
        before it signalled it is ready for writing, although the 
        evidence is inconclusive. 

        Arno: 2006-12-15: Reappears in r2319. There is some weird
        socket problem here. Using Python 2.4.4 doesn't solve it.
        The problem I see here is that as soon as we register
        at the tracker, the single seeder tries to connect to
        us. He succeeds, but after a short while the connection
        appears to be closed by him. We then wind up with no
        connection at all and have to wait until we recontact
        the tracker.

        My workaround is to refuse these initial connections from
        the seeder and wait until I've started connecting to peers
        based on the info I got from the tracker before accepting
        remote connections.
        
        Arno: 2007-02-16: I think I finally found it. The Tribler 
        tracker (BitTornado/BT1/track.py) will do a NAT check
        (BitTornado/BT1/NATCheck) by default, which consists of
        initiating a connection and then closing it after a good 
        BT handshake was received.
        
        The solution now is to make sure we check IP and port to
        identify existing connections. I already added that 2006-12-15,
        so I just removed the restriction on initial connections, 
        which are superfluous.
        """
        self.rerequest = None
        # ProxyService_
        #
        self.proxy = None
        #
        # _ProxyService        

        # hack: we should not import this since it is not part of the
        # core nor should we import here, but otherwise we will get
        # import errors
        #
        # _event_reporter stores events that are logged somewhere...
        # from Tribler.Core.Statistics.StatusReporter import get_reporter_instance
        self._event_reporter = get_status_holder("LivingLab")

        # the addresses that have already been reported
        self._known_addresses = {}

        schedulefunc(self.send_keepalives, keepalive_delay)
        
        # RePEX: added repexer field.
        # Note: perhaps call it observer in the future and make the 
        # download engine more observable?
        self.repexer = None
        
    def send_keepalives(self):
        self.schedulefunc(self.send_keepalives, self.keepalive_delay)
        if self.paused:
            return
        for c in self.connections.values():
            c.keepalive()

    def start_connections(self, dnsidlist):
        """ Arno: dnsidlist is a list of tuples (dns,id) where dns is a (ip,port) tuple
        and id is apparently always 0. It must be unequal to None at least,
        because Encrypter.Connection used the id to see if a connection is
        locally initiated?! """
        
        if DEBUG:
            print >>sys.stderr,"encoder: adding",len(dnsidlist),"peers to queue, current len",len(self.to_connect)
        wasempty = not self.to_connect
        
        # all reported addresses are stored in self._known_addresses
        # to prevent duplicated addresses being send
        new_addresses = []
        known_addresses = self._known_addresses
        for dns, _ in dnsidlist:
            address = "%s:%s" % dns
            if not address in known_addresses:
                known_addresses[address] = True
                new_addresses.append(address)

        if new_addresses:
            self._event_reporter.create_and_add_event("known-hosts", [b64encode(self.connecter.infohash), ";".join(new_addresses)])

        # prevent 'to much' memory usage
        if len(known_addresses) > 2500:
            known_addresses.clear()
        
        self.to_connect.update(dnsidlist)
        if wasempty:
            self.raw_server.add_task(self._start_connection_from_queue)
        
        # make sure addrs from various sources, like tracker, ut_pex and DHT are mixed
        # TODO: or not? For Tribler Supported we may want the tracker to
        # be more authoritative, such that official seeders found fast. Nah.
        
        #random.shuffle(self.to_connect) 
        #Jelle: Since objects are already placed in the Set in pseudo random order, they don't have to 
        # be shuffled (and a Set cannot be shuffled).
        
        self.trackertime = time() #update trackertime

    def _start_connection_from_queue(self,sched=True):
        try:
            if not self.to_connect:
                return
            
            if self.connecter.external_connection_made:
                max_initiate = self.config['max_initiate']
            else:
                max_initiate = int(self.config['max_initiate']*1.5)
            cons = len(self.connections)
            
            if DEBUG:
                print >>sys.stderr,"encoder: conns",cons,"max conns",self.max_connections,"max init",max_initiate
            
            if cons >= self.max_connections or cons >= max_initiate:
                delay = 60.0
            elif self.paused or incompletecounter.toomany():
                delay = 1.0
            else:
                delay = 0.0
                dns, id = self.to_connect.pop()
                self.start_connection(dns, id)
            if self.to_connect and sched:
                if DEBUG:
                    print >>sys.stderr,"encoder: start_from_queue delay",delay
                self.raw_server.add_task(self._start_connection_from_queue, delay)
        except:
            print_exc()
            raise

    def start_connection(self, dns, id, forcenew = False):
        """ Locally initiated connection """
        if DEBUG:
            print >>sys.stderr,"encoder: start_connection:",dns
            print >>sys.stderr,"encoder: start_connection: qlen",len(self.to_connect),"nconns",len(self.connections),"maxi",self.config['max_initiate'],"maxc",self.config['max_connections']
        
        if ( self.paused
             or len(self.connections) >= self.max_connections
             or id == self.my_id
             or self.banned.has_key(dns[0]) ) and not forcenew:
            if DEBUG:
                print >>sys.stderr,"encoder: start_connection: we're paused or too busy"
            return True
        for v in self.connections.values():    # avoid duplicated connection from a single ip
            if v is None:
                continue
            if id and v.id == id and not forcenew:
                if DEBUG:
                    print >>sys.stderr,"encoder: start_connection: already connected to peer",`id`
                return True
            ip = v.get_ip(True)
            port = v.get_port(False)
            
            if DEBUG:
                print >>sys.stderr,"encoder: start_connection: candidate",ip,port,"want",dns[0],dns[1]

            if self.config['security'] and ip != 'unknown' and ip == dns[0] and port == dns[1] and not forcenew:
                if DEBUG:
                    print >>sys.stderr,"encoder: start_connection: using existing",ip,"want port",dns[1],"existing port",port,"id",`id`
                return True
        try:
            if DEBUG:
                print >>sys.stderr,"encoder: start_connection: Setting up new to peer", dns,"id",`id`
            c = self.raw_server.start_connection(dns)
            con = Connection(self, c, id, dns = dns)
            self.connections[c] = con
            c.set_handler(con)
        except socketerror:
            if DEBUG:
                print >>sys.stderr,"Encoder.connection failed"
            return False
        return True

    def _start_connection(self, dns, id):
        def foo(self=self, dns=dns, id=id):
            self.start_connection(dns, id)
       
        self.schedulefunc(foo, 0)

    def got_id(self, connection):
        """ check if the connection can be accepted """
        
        if connection.id == self.my_id:
            # NETWORK AWARE
            ret = self.connecter.na_got_loopback(connection)
            if DEBUG:
                print >>sys.stderr,"encoder: got_id: connection to myself? keep",ret
            if ret == False:
                self.connecter.external_connection_made -= 1
            return ret
        
        ip = connection.get_ip(True)
        port = connection.get_port(False)
        
        # NETWORK AWARE
        connection.na_set_address_distance()
        
        if self.config['security'] and self.banned.has_key(ip):
            if DEBUG:
                print >>sys.stderr,"encoder: got_id: security ban on IP"
            return False
        for v in self.connections.values():
            if connection is not v:
                # NETWORK AWARE
                if DEBUG:
                    print >>sys.stderr,"encoder: got_id: new internal conn from peer? ids",connection.id,v.id
                if connection.id == v.id:
                    if DEBUG:
                        print >>sys.stderr,"encoder: got_id: new internal conn from peer? addrs",v.na_want_internal_conn_from,ip
                    if v.na_want_internal_conn_from == ip:
                        # We were expecting a connection from this peer that shares
                        # a NAT with us via the internal network. This is it.
                        self.connecter.na_got_internal_connection(v,connection)
                        return True  
                    elif v.create_time < connection.create_time:
                        if DEBUG:
                            print >>sys.stderr,"encoder: got_id: create time bad?!"
                    return False
                # don't allow multiple connections from the same ip if security is set.
                if self.config['security'] and ip != 'unknown' and ip == v.get_ip(True) and port == v.get_port(False):
                    print >>sys.stderr,"encoder: got_id: closing duplicate connection"
                    v.close()
        return True

    def external_connection_made(self, connection):
        """ Remotely initiated connection """
        if DEBUG:
            print >>sys.stderr,"encoder: external_conn_made",connection.get_ip()
        if self.paused or len(self.connections) >= self.max_connections:
            print >>sys.stderr,"encoder: external_conn_made: paused or too many"
            connection.close()
            return False
        con = Connection(self, connection, None)
        self.connections[connection] = con
        connection.set_handler(con)
        return True

    def externally_handshaked_connection_made(self, connection, options, msg_remainder):
        if DEBUG:
            print >>sys.stderr,"encoder: external_handshaked_conn_made",connection.get_ip()
        # 2fastbt_
        if self.paused or len(self.connections) >= self.max_connections:
            connection.close()
            return False
        # _2fastbt
        
        con = Connection(self, connection, None, True)
        con.set_options(options)
        # before: connection.handler = Encoder
        # Don't forget to count the external conns!
        self.connections[connection] = con
        connection.set_handler(con)
        # after: connection.handler = Encrypter.Connecter

        if msg_remainder:
            con.data_came_in(con, msg_remainder)
        return True

    def close_all(self):
        if DEBUG:
            print >>sys.stderr,"encoder: closing all connections"
        copy = self.connections.values()[:]
        for c in copy:
            c.close(closeall=True)
        self.connections = {}

    def ban(self, ip):
        self.banned[ip] = 1

    def pause(self, flag):
        self.paused = flag

    # ProxyService_
    def set_proxy(self, proxy):
        """ Sets the current proxy.
        
        Called from download_bt1.py
        
        @param proxy: the proxy object associated with the current download
        """
        self.proxy = proxy
    # _ProxyService    

    def set_rerequester(self,rerequest):
        self.rerequest = rerequest

    def admin_close(self,conn):
        del self.connections[conn]
        
        now = time()
        remaining_connections = len(self.connections) + len(self.to_connect)
        
        if DEBUG:
            if self.trackertime:
                print >>sys.stderr,"encoder: admin_close: now-tt is", int(now-self.trackertime), "remaining connections", remaining_connections
            else:
                print >>sys.stderr,"encoder: admin_close: remaining connections", remaining_connections
        
        if remaining_connections == 0 and self.trackertime and not self.scheduled_request_new_peers:
            self.scheduled_request_new_peers = True
            
            #no more peers to connect to :(, schedule a refresh
            schedule_refresh_in = max(60, int(300 - (now - self.trackertime)))
            
            if DEBUG:
                print >>sys.stderr,"encoder: admin_close: want new peers in", schedule_refresh_in, "s"
            
            def request_new():
                    self.rerequest.encoder_wants_new_peers()
                    self.scheduled_request_new_peers = False
            
            if schedule_refresh_in <= 0:
                request_new()
            else:
                self.raw_server.add_task(request_new, schedule_refresh_in)

            #reset trackertime
            self.trackertime = None<|MERGE_RESOLUTION|>--- conflicted
+++ resolved
@@ -430,10 +430,6 @@
         self.connections = {}
         self.banned = {}
         self.to_connect = set()
-<<<<<<< HEAD
-=======
-        
->>>>>>> 16bedadc
         self.trackertime = None
         self.scheduled_request_new_peers = False
         

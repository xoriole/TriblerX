"""
LaunchManyCore

Author(s): Arno Bakker, Niels Zeilemaker
"""
from __future__ import absolute_import

import binascii
import logging
import os
import sys
import time
import time as timemod
from glob import iglob
from threading import Event, enumerate as enumerate_threads
from traceback import print_exc

from twisted.internet import reactor
from twisted.internet.defer import Deferred, DeferredList, inlineCallbacks, succeed
from twisted.internet.task import LoopingCall
from twisted.internet.threads import deferToThread
from twisted.python.threadable import isInIOThread

from Tribler.Core.DownloadConfig import DownloadStartupConfig
from Tribler.Core.Modules.MetadataStore.store import MetadataStore
from Tribler.Core.Modules.gigachannel_manager import GigaChannelManager
from Tribler.Core.Modules.payout_manager import PayoutManager
from Tribler.Core.Modules.resource_monitor import ResourceMonitor
from Tribler.Core.Modules.tracker_manager import TrackerManager
from Tribler.Core.Modules.versioncheck_manager import VersionCheckManager
from Tribler.Core.Modules.wallet.dummy_wallet import DummyWallet1, DummyWallet2
from Tribler.Core.Modules.wallet.tc_wallet import TrustchainWallet
from Tribler.Core.Modules.watch_folder import WatchFolder
from Tribler.Core.TorrentChecker.torrent_checker import TorrentChecker
from Tribler.Core.TorrentDef import TorrentDef, TorrentDefNoMetainfo
from Tribler.Core.Utilities.configparser import CallbackConfigParser
from Tribler.Core.Utilities.install_dir import get_lib_path
from Tribler.Core.Video.VideoServer import VideoServer
from Tribler.Core.simpledefs import (DLSTATUS_DOWNLOADING, DLSTATUS_SEEDING, DLSTATUS_STOPPED_ON_ERROR, NTFY_ERROR,
                                     NTFY_FINISHED, NTFY_STARTED, NTFY_TORRENT, NTFY_TRIBLER,
                                     STATE_START_API_ENDPOINTS, STATE_START_CREDIT_MINING,
                                     STATE_START_LIBTORRENT, STATE_START_TORRENT_CHECKER, STATE_START_WATCH_FOLDER)
from Tribler.pyipv8.ipv8.dht.provider import DHTCommunityProvider
<<<<<<< HEAD
=======
from Tribler.pyipv8.ipv8.keyvault.private.m2crypto import M2CryptoSK
from Tribler.pyipv8.ipv8.messaging.anonymization.community import TunnelSettings
>>>>>>> 660fd71e
from Tribler.pyipv8.ipv8.peer import Peer
from Tribler.pyipv8.ipv8.peerdiscovery.churn import RandomChurn
from Tribler.pyipv8.ipv8.peerdiscovery.community import DiscoveryCommunity, PeriodicSimilarity
from Tribler.pyipv8.ipv8.peerdiscovery.discovery import EdgeWalk, RandomWalk
from Tribler.pyipv8.ipv8.taskmanager import TaskManager
from Tribler.pyipv8.ipv8_service import IPv8


class TriblerLaunchMany(TaskManager):

    def __init__(self):
        """ Called only once (unless we have multiple Sessions) by MainThread """
        super(TriblerLaunchMany, self).__init__()

        self.initComplete = False
        self.registered = False
        self.ipv8 = None
        self.ipv8_start_time = 0
        self.state_cb_count = 0
        self.previous_active_downloads = []
        self.download_states_lc = None
        self.get_peer_list = []

        self._logger = logging.getLogger(self.__class__.__name__)

        self.downloads = {}
        self.upnp_ports = []

        self.session = None
        self.session_lock = None
        self.sessdoneflag = Event()

        self.shutdownstarttime = None

        # modules
        self.api_manager = None
        self.watch_folder = None
        self.version_check_manager = None
        self.resource_monitor = None

        self.category = None
        self.peer_db = None
        self.torrent_db = None
        self.mypref_db = None
        self.votecast_db = None
        self.channelcast_db = None

        self.gigachannel_manager = None

        self.video_server = None

        self.ltmgr = None
        self.tracker_manager = None
        self.torrent_checker = None
        self.tunnel_community = None
        self.trustchain_community = None
        self.wallets = {}
        self.popularity_community = None
        self.gigachannel_community = None

        self.startup_deferred = Deferred()

        self.credit_mining_manager = None
        self.market_community = None
        self.dht_community = None
        self.payout_manager = None
        self.mds = None

    def register(self, session, session_lock):
        assert isInIOThread()
        if not self.registered:
            self.registered = True

            self.session = session
            self.session_lock = session_lock

            self.tracker_manager = TrackerManager(self.session)

            # On Mac, we bundle the root certificate for the SSL validation since Twisted is not using the root
            # certificates provided by the system trust store.
            if sys.platform == 'darwin':
                os.environ['SSL_CERT_FILE'] = os.path.join(get_lib_path(), 'root_certs_mac.pem')

            if self.session.config.get_video_server_enabled():
                self.video_server = VideoServer(self.session.config.get_video_server_port(), self.session)
                self.video_server.start()

            # IPv8
            if self.session.config.get_ipv8_enabled():
                from Tribler.pyipv8.ipv8.configuration import get_default_configuration
                ipv8_config = get_default_configuration()
                ipv8_config['port'] = self.session.config.get_ipv8_port()
                ipv8_config['address'] = self.session.config.get_ipv8_address()
                ipv8_config['overlays'] = []
                ipv8_config['keys'] = []  # We load the keys ourselves

                if self.session.config.get_ipv8_bootstrap_override():
                    import Tribler.pyipv8.ipv8.community as community_file
                    community_file._DEFAULT_ADDRESSES = [self.session.config.get_ipv8_bootstrap_override()]
                    community_file._DNS_ADDRESSES = []

                self.ipv8 = IPv8(ipv8_config, enable_statistics=self.session.config.get_ipv8_statistics())

                self.session.config.set_anon_proxy_settings(2, ("127.0.0.1",
                                                                self.session.
                                                                config.get_tunnel_community_socks5_listen_ports()))

        if not self.initComplete:
            self.init()

        self.session.add_observer(self.on_tribler_started, NTFY_TRIBLER, [NTFY_STARTED])
        self.session.notifier.notify(NTFY_TRIBLER, NTFY_STARTED, None)
        return self.startup_deferred

    def on_tribler_started(self, subject, changetype, objectID, *args):
        reactor.callFromThread(self.startup_deferred.callback, None)

    def load_ipv8_overlays(self):
        if self.session.config.get_testnet():
            peer = Peer(self.session.trustchain_testnet_keypair)
        else:
            peer = Peer(self.session.trustchain_keypair)
        discovery_community = DiscoveryCommunity(peer, self.ipv8.endpoint, self.ipv8.network)
        discovery_community.resolve_dns_bootstrap_addresses()
        self.ipv8.overlays.append(discovery_community)
        self.ipv8.strategies.append((RandomChurn(discovery_community), -1))
        self.ipv8.strategies.append((PeriodicSimilarity(discovery_community), -1))
        self.ipv8.strategies.append((RandomWalk(discovery_community), 20))

        # TrustChain Community
        if self.session.config.get_trustchain_enabled():
            from Tribler.pyipv8.ipv8.attestation.trustchain.community import TrustChainCommunity, \
                TrustChainTestnetCommunity

            community_cls = TrustChainTestnetCommunity if self.session.config.get_testnet() else TrustChainCommunity
            self.trustchain_community = community_cls(peer, self.ipv8.endpoint,
                                                      self.ipv8.network,
                                                      working_directory=self.session.config.get_state_dir())
            self.ipv8.overlays.append(self.trustchain_community)
            self.ipv8.strategies.append((EdgeWalk(self.trustchain_community), 20))

            tc_wallet = TrustchainWallet(self.trustchain_community)
            self.wallets[tc_wallet.get_identifier()] = tc_wallet

        # DHT Community
        if self.session.config.get_dht_enabled():
            from Tribler.pyipv8.ipv8.dht.discovery import DHTDiscoveryCommunity

            self.dht_community = DHTDiscoveryCommunity(peer, self.ipv8.endpoint, self.ipv8.network)
            self.ipv8.overlays.append(self.dht_community)
            self.ipv8.strategies.append((RandomWalk(self.dht_community), 20))

        # Tunnel Community
        if self.session.config.get_tunnel_community_enabled():
            from Tribler.community.triblertunnel.community import TriblerTunnelCommunity, TriblerTunnelTestnetCommunity
            community_cls = TriblerTunnelTestnetCommunity if self.session.config.get_testnet() else \
                TriblerTunnelCommunity

            random_slots = self.session.config.get_tunnel_community_random_slots()
            competing_slots = self.session.config.get_tunnel_community_competing_slots()

<<<<<<< HEAD
            dht_provider = DHTCommunityProvider(self.dht_community, self.session.config.get_ipv8_port())
=======
            dht_provider = DHTCommunityProvider(self.dht_community, self.session.config.get_dispersy_port())
            settings = TunnelSettings()
            settings.min_circuits = 3
            settings.max_circuits = 10
>>>>>>> 660fd71e
            self.tunnel_community = community_cls(peer, self.ipv8.endpoint, self.ipv8.network,
                                                  tribler_session=self.session,
                                                  dht_provider=dht_provider,
                                                  bandwidth_wallet=self.wallets["MB"],
                                                  random_slots=random_slots,
                                                  competing_slots=competing_slots,
                                                  settings=settings)
            self.ipv8.overlays.append(self.tunnel_community)
            self.ipv8.strategies.append((RandomWalk(self.tunnel_community), 20))

        # Market Community
        if self.session.config.get_market_community_enabled() and self.session.config.get_dht_enabled():
            from Tribler.community.market.community import MarketCommunity, MarketTestnetCommunity

            community_cls = MarketTestnetCommunity if self.session.config.get_testnet() else MarketCommunity
            self.market_community = community_cls(peer, self.ipv8.endpoint, self.ipv8.network,
                                                  tribler_session=self.session,
                                                  trustchain=self.trustchain_community,
                                                  dht=self.dht_community,
                                                  wallets=self.wallets,
                                                  working_directory=self.session.config.get_state_dir(),
                                                  record_transactions=self.session.config.get_record_transactions())

            self.ipv8.overlays.append(self.market_community)

            self.ipv8.strategies.append((RandomWalk(self.market_community), 20))

        # Popular Community
        if self.session.config.get_popularity_community_enabled():
            from Tribler.community.popularity.community import PopularityCommunity

            self.popularity_community = PopularityCommunity(peer, self.ipv8.endpoint, self.ipv8.network,
                                                            metadata_store=self.session.lm.mds, session=self.session)

            self.ipv8.overlays.append(self.popularity_community)

            self.ipv8.strategies.append((RandomWalk(self.popularity_community), 20))

            self.popularity_community.start()

        # Gigachannel Community
        if self.session.config.get_chant_enabled():
            from Tribler.community.gigachannel.community import GigaChannelCommunity, GigaChannelTestnetCommunity
            from Tribler.community.gigachannel.sync_strategy import SyncChannels

            community_cls = GigaChannelTestnetCommunity if self.session.config.get_testnet() else GigaChannelCommunity
            self.gigachannel_community = community_cls(peer, self.ipv8.endpoint, self.ipv8.network, self.mds)

            self.ipv8.overlays.append(self.gigachannel_community)

            self.ipv8.strategies.append((RandomWalk(self.gigachannel_community), 20))
            self.ipv8.strategies.append((SyncChannels(self.gigachannel_community), 20))

    def enable_ipv8_statistics(self):
        if self.session.config.get_ipv8_statistics():
            for overlay in self.ipv8.overlays:
                self.ipv8.endpoint.enable_community_statistics(overlay.get_prefix(), True)

    def init(self):
        # Wallets
        if self.session.config.get_bitcoinlib_enabled():
            try:
                from Tribler.Core.Modules.wallet.btc_wallet import BitcoinWallet, BitcoinTestnetWallet
                wallet_path = os.path.join(self.session.config.get_state_dir(), 'wallet')
                btc_wallet = BitcoinWallet(wallet_path)
                btc_testnet_wallet = BitcoinTestnetWallet(wallet_path)
                self.wallets[btc_wallet.get_identifier()] = btc_wallet
                self.wallets[btc_testnet_wallet.get_identifier()] = btc_testnet_wallet
            except ImportError:
                self._logger.error("bitcoinlib library cannot be found, Bitcoin wallet not available!")

        if self.session.config.get_chant_enabled():
            channels_dir = os.path.join(self.session.config.get_chant_channels_dir())
            database_path = os.path.join(self.session.config.get_state_dir(), 'sqlite', 'metadata.db')
            self.mds = MetadataStore(database_path, channels_dir, self.session.trustchain_keypair)

        if self.session.config.get_dummy_wallets_enabled():
            # For debugging purposes, we create dummy wallets
            dummy_wallet1 = DummyWallet1()
            self.wallets[dummy_wallet1.get_identifier()] = dummy_wallet1

            dummy_wallet2 = DummyWallet2()
            self.wallets[dummy_wallet2.get_identifier()] = dummy_wallet2

        if self.ipv8:
            self.ipv8_start_time = time.time()
            self.load_ipv8_overlays()
            self.enable_ipv8_statistics()

        tunnel_community_ports = self.session.config.get_tunnel_community_socks5_listen_ports()
        self.session.config.set_anon_proxy_settings(2, ("127.0.0.1", tunnel_community_ports))

        if self.session.config.get_libtorrent_enabled():
            self.session.readable_status = STATE_START_LIBTORRENT
            from Tribler.Core.Libtorrent.LibtorrentMgr import LibtorrentMgr
            self.ltmgr = LibtorrentMgr(self.session)
            self.ltmgr.initialize()
            for port, protocol in self.upnp_ports:
                self.ltmgr.add_upnp_mapping(port, protocol)

        if self.session.config.get_chant_enabled():
            self.gigachannel_manager = GigaChannelManager(self.session)
            self.gigachannel_manager.start()

        # add task for tracker checking
        if self.session.config.get_torrent_checking_enabled():
            self.session.readable_status = STATE_START_TORRENT_CHECKER
            self.torrent_checker = TorrentChecker(self.session)
            self.torrent_checker.initialize()

        if self.api_manager:
            self.session.readable_status = STATE_START_API_ENDPOINTS
            self.api_manager.root_endpoint.start_endpoints()

        if self.session.config.get_watch_folder_enabled():
            self.session.readable_status = STATE_START_WATCH_FOLDER
            self.watch_folder = WatchFolder(self.session)
            self.watch_folder.start()

        if self.session.config.get_credit_mining_enabled():
            self.session.readable_status = STATE_START_CREDIT_MINING
            from Tribler.Core.CreditMining.CreditMiningManager import CreditMiningManager
            self.credit_mining_manager = CreditMiningManager(self.session)

        if self.session.config.get_resource_monitor_enabled():
            self.resource_monitor = ResourceMonitor(self.session)
            self.resource_monitor.start()

        if self.session.config.get_version_checker_enabled():
            self.version_check_manager = VersionCheckManager(self.session)
            self.version_check_manager.start()

        self.session.set_download_states_callback(self.sesscb_states_callback)

        if self.session.config.get_ipv8_enabled() and self.session.config.get_trustchain_enabled():
            self.payout_manager = PayoutManager(self.trustchain_community, self.dht_community)

        self.initComplete = True

    def add(self, tdef, dscfg, pstate=None, setupDelay=0, hidden=False,
            share_mode=False, checkpoint_disabled=False):
        """ Called by any thread """
        d = None
        with self.session_lock:
            if not isinstance(tdef, TorrentDefNoMetainfo) and not tdef.is_finalized():
                raise ValueError("TorrentDef not finalized")

            infohash = tdef.get_infohash()

            # Create the destination directory if it does not exist yet
            try:
                if not os.path.isdir(dscfg.get_dest_dir()):
                    os.makedirs(dscfg.get_dest_dir())
            except OSError:
                self._logger.error("Unable to create the download destination directory.")

            if dscfg.get_time_added() == 0:
                dscfg.set_time_added(int(timemod.time()))

            # Check if running or saved on disk
            if infohash in self.downloads:
                self._logger.info("Torrent already exists in the downloads. Infohash:%s", infohash.encode('hex'))

            from Tribler.Core.Libtorrent.LibtorrentDownloadImpl import LibtorrentDownloadImpl
            d = LibtorrentDownloadImpl(self.session, tdef)

            if pstate is None:  # not already resuming
                pstate = self.load_download_pstate_noexc(infohash)
                if pstate is not None:
                    self._logger.debug("tlm: add: pstate is %s %s",
                                       pstate.get('dlstate', 'status'), pstate.get('dlstate', 'progress'))

            # Store in list of Downloads, always.
            self.downloads[infohash] = d
            setup_deferred = d.setup(dscfg, pstate, wrapperDelay=setupDelay,
                                     share_mode=share_mode, checkpoint_disabled=checkpoint_disabled)
            setup_deferred.addCallback(self.on_download_handle_created)

        return d

    def on_download_handle_created(self, download):
        """
        This method is called when the download handle has been created.
        Immediately checkpoint the download and write the resume data.
        """
        return download.checkpoint()

    def remove(self, d, removecontent=False, removestate=True, hidden=False):
        """ Called by any thread """
        out = None
        with self.session_lock:
            out = d.stop_remove(removestate=removestate, removecontent=removecontent)
            infohash = d.get_def().get_infohash()
            if infohash in self.downloads:
                del self.downloads[infohash]

        return out or succeed(None)

    def get_downloads(self):
        """ Called by any thread """
        with self.session_lock:
            return self.downloads.values()  # copy, is mutable

    def get_channel_downloads(self):
        with self.session_lock:
            return [download for download in self.downloads.values() if download.get_channel_download()]

    def get_download(self, infohash):
        """ Called by any thread """
        with self.session_lock:
            return self.downloads.get(infohash, None)

    def download_exists(self, infohash):
        with self.session_lock:
            return infohash in self.downloads

    @inlineCallbacks
    def update_download_hops(self, download, new_hops):
        """
        Update the amount of hops for a specified download. This can be done on runtime.
        """
        infohash = binascii.hexlify(download.tdef.get_infohash())
        self._logger.info("Updating the amount of hops of download %s", infohash)
        pstate = download.get_persistent_download_config()
        pstate.set('state', 'engineresumedata', (yield download.save_resume_data()))
        yield self.session.remove_download(download)

        # copy the old download_config and change the hop count
        dscfg = download.copy()
        dscfg.set_hops(new_hops)
        # If the user wants to change the hop count to 0, don't automatically bump this up to 1 anymore
        dscfg.set_safe_seeding(False)

        self.session.start_download_from_tdef(download.tdef, dscfg, pstate=pstate)

    def update_trackers(self, infohash, trackers):
        """ Update the trackers for a download.
        :param infohash: infohash of the torrent that needs to be updated
        :param trackers: A list of tracker urls.
        """
        dl = self.get_download(infohash)
        old_def = dl.get_def() if dl else None

        if old_def:
            old_trackers = old_def.get_trackers_as_single_tuple()
            new_trackers = list(set(trackers) - set(old_trackers))
            all_trackers = list(old_trackers) + new_trackers

            if new_trackers:
                # Add new trackers to the download
                dl.add_trackers(new_trackers)

                # Create a new TorrentDef
                if isinstance(old_def, TorrentDefNoMetainfo):
                    new_def = TorrentDefNoMetainfo(old_def.get_infohash(), old_def.get_name(), dl.get_magnet_link())
                else:
                    metainfo = old_def.get_metainfo()
                    if len(all_trackers) > 1:
                        metainfo["announce-list"] = [all_trackers]
                    else:
                        metainfo["announce"] = all_trackers[0]
                    new_def = TorrentDef.load_from_dict(metainfo)

                # Set TorrentDef + checkpoint
                dl.set_def(new_def)
                dl.checkpoint()

    #
    # State retrieval
    #
    def stop_download_states_callback(self):
        """
        Stop any download states callback if present.
        """
        if self.is_pending_task_active("download_states_lc"):
            self.cancel_pending_task("download_states_lc")

    def set_download_states_callback(self, user_callback, interval=1.0):
        """
        Set the download state callback. Remove any old callback if it's present.
        """
        self.stop_download_states_callback()
        self._logger.debug("Starting the download state callback with interval %f", interval)
        self.download_states_lc = self.register_task("download_states_lc",
                                                     LoopingCall(self._invoke_states_cb, user_callback))
        self.download_states_lc.start(interval)

    def _invoke_states_cb(self, callback):
        """
        Invoke the download states callback with a list of the download states.
        """
        dslist = []
        for d in self.downloads.values():
            d.set_moreinfo_stats(True in self.get_peer_list or d.get_def().get_infohash() in
                                 self.get_peer_list)
            ds = d.network_get_state(None)
            dslist.append(ds)

        def on_cb_done(new_get_peer_list):
            self.get_peer_list = new_get_peer_list

        return deferToThread(callback, dslist).addCallback(on_cb_done)

    def sesscb_states_callback(self, states_list):
        """
        This method is periodically (every second) called with a list of the download states of the active downloads.
        """
        self.state_cb_count += 1

        # Check to see if a download has finished
        new_active_downloads = []
        do_checkpoint = False
        seeding_download_list = []

        for ds in states_list:
            state = ds.get_status()
            download = ds.get_download()
            tdef = download.get_def()
            safename = tdef.get_name_as_unicode()
            infohash = tdef.get_infohash()

            if state == DLSTATUS_DOWNLOADING:
                new_active_downloads.append(infohash)
            elif state == DLSTATUS_STOPPED_ON_ERROR:
                self._logger.error("Error during download: %s", repr(ds.get_error()))
                if self.download_exists(infohash):
                    self.get_download(infohash).stop()
                    self.session.notifier.notify(NTFY_TORRENT, NTFY_ERROR, infohash, repr(ds.get_error()))
            elif state == DLSTATUS_SEEDING:
                seeding_download_list.append({u'infohash': infohash,
                                              u'download': download})

                if infohash in self.previous_active_downloads:
                    self.session.notifier.notify(NTFY_TORRENT, NTFY_FINISHED, infohash, safename)
                    do_checkpoint = True
                elif download.get_hops() == 0 and download.get_safe_seeding():
                    # Re-add the download with anonymity enabled
                    hops = self.session.config.get_default_number_hops()
                    self.update_download_hops(download, hops)

            # Check the peers of this download every five seconds and add them to the payout manager when
            # this peer runs a Tribler instance
            if self.state_cb_count % 5 == 0 and download.get_hops() == 0 and self.payout_manager:
                for peer in download.get_peerlist():
                    if peer["extended_version"].startswith('Tribler'):
                        self.payout_manager.update_peer(peer["id"].decode('hex'), infohash, peer["dtotal"])

        self.previous_active_downloads = new_active_downloads
        if do_checkpoint:
            self.session.checkpoint_downloads()

        if self.state_cb_count % 4 == 0:
            if self.tunnel_community:
                self.tunnel_community.monitor_downloads(states_list)
            if self.credit_mining_manager:
                self.credit_mining_manager.monitor_downloads(states_list)

        return []

    #
    # Persistence methods
    #
    def load_checkpoint(self):
        """ Called by any thread """

        def do_load_checkpoint():
            with self.session_lock:
                for i, filename in enumerate(iglob(os.path.join(self.session.get_downloads_pstate_dir(), '*.state'))):
                    self.resume_download(filename, setupDelay=i * 0.1)

        if self.initComplete:
            do_load_checkpoint()
        else:
            self.register_task("load_checkpoint", reactor.callLater(1, do_load_checkpoint))

    def load_download_pstate_noexc(self, infohash):
        """ Called by any thread, assume session_lock already held """
        try:
            basename = binascii.hexlify(infohash) + '.state'
            filename = os.path.join(self.session.get_downloads_pstate_dir(), basename)
            if os.path.exists(filename):
                return self.load_download_pstate(filename)
            else:
                self._logger.info("%s not found", basename)

        except Exception:
            self._logger.exception("Exception while loading pstate: %s", infohash)

    def resume_download(self, filename, setupDelay=0):
        tdef = dscfg = pstate = None

        pstate = self.load_download_pstate(filename)

        metainfo = pstate.get('state', 'metainfo')
        if 'infohash' in metainfo:
            tdef = TorrentDefNoMetainfo(metainfo['infohash'], metainfo['name'], metainfo.get('url', None))
        else:
            tdef = TorrentDef.load_from_dict(metainfo)

        if pstate.has_option('download_defaults', 'saveas') and \
                isinstance(pstate.get('download_defaults', 'saveas'), tuple):
            pstate.set('download_defaults', 'saveas', pstate.get('download_defaults', 'saveas')[-1])

        dscfg = DownloadStartupConfig(pstate)

        if pstate is not None:
            has_resume_data = pstate.get('state', 'engineresumedata') is not None
            self._logger.debug("tlm: load_checkpoint: resumedata %s",
                               'len %s ' % len(pstate.get('state', 'engineresumedata')) if has_resume_data else 'None')

        if tdef and dscfg:
            if dscfg.get_dest_dir() != '':  # removed torrent ignoring
                try:
                    if self.download_exists(tdef.get_infohash()):
                        self._logger.info("tlm: not resuming checkpoint because download has already been added")
                    elif dscfg.get_credit_mining() and not self.session.config.get_credit_mining_enabled():
                        self._logger.info("tlm: not resuming checkpoint since token mining is disabled")
                    else:
                        self.add(tdef, dscfg, pstate, setupDelay=setupDelay)
                except Exception as e:
                    self._logger.exception("tlm: load check_point: exception while adding download %s", tdef)
            else:
                self._logger.info("tlm: removing checkpoint %s destdir is %s", filename, dscfg.get_dest_dir())
                os.remove(filename)
        else:
            self._logger.info("tlm: could not resume checkpoint %s %s %s", filename, tdef, dscfg)

    def checkpoint_downloads(self):
        """
        Checkpoints all running downloads in Tribler.
        Even if the list of Downloads changes in the mean time this is no problem.
        For removals, dllist will still hold a pointer to the download, and additions are no problem
        (just won't be included in list of states returned via callback).
        """
        downloads = self.downloads.values()
        deferred_list = []
        self._logger.debug("tlm: checkpointing %s downloads", len(downloads))
        for download in downloads:
            deferred_list.append(download.checkpoint())

        return DeferredList(deferred_list)

    def shutdown_downloads(self):
        """
        Shutdown all downloads in Tribler.
        """
        for download in self.downloads.values():
            download.stop()

    def remove_pstate(self, infohash):
        def do_remove():
            if not self.download_exists(infohash):
                dlpstatedir = self.session.get_downloads_pstate_dir()

                # Remove checkpoint
                hexinfohash = binascii.hexlify(infohash)
                try:
                    basename = hexinfohash + '.state'
                    filename = os.path.join(dlpstatedir, basename)
                    self._logger.debug("remove pstate: removing dlcheckpoint entry %s", filename)
                    if os.access(filename, os.F_OK):
                        os.remove(filename)
                except:
                    # Show must go on
                    self._logger.exception("Could not remove state")
            else:
                self._logger.warning("remove pstate: download is back, restarted? Canceling removal! %s",
                                     repr(infohash))

        reactor.callFromThread(do_remove)

    @inlineCallbacks
    def early_shutdown(self):
        """ Called as soon as Session shutdown is initiated. Used to start
        shutdown tasks that takes some time and that can run in parallel
        to checkpointing, etc.
        :returns a Deferred that will fire once all dependencies acknowledge they have shutdown.
        """
        self._logger.info("tlm: early_shutdown")

        self.shutdown_task_manager()

        # Note: session_lock not held
        self.shutdownstarttime = timemod.time()
        if self.credit_mining_manager:
            self.session.notify_shutdown_state("Shutting down Credit Mining...")
            yield self.credit_mining_manager.shutdown()
        self.credit_mining_manager = None

        if self.torrent_checker:
            self.session.notify_shutdown_state("Shutting down Torrent Checker...")
            yield self.torrent_checker.shutdown()
        self.torrent_checker = None

        if self.gigachannel_manager:
            self.session.notify_shutdown_state("Shutting down Gigachannel Manager...")
            yield self.gigachannel_manager.shutdown()
        self.gigachannel_manager = None

        if self.video_server:
            self.session.notify_shutdown_state("Shutting down Video Server...")
            yield self.video_server.shutdown_server()
        self.video_server = None

        if self.version_check_manager:
            self.session.notify_shutdown_state("Shutting down Version Checker...")
            self.version_check_manager.stop()
        self.version_check_manager = None

        if self.resource_monitor:
            self.session.notify_shutdown_state("Shutting down Resource Monitor...")
            self.resource_monitor.stop()
        self.resource_monitor = None

        self.tracker_manager = None

        if self.tunnel_community and self.trustchain_community:
            # We unload these overlays manually since the TrustChain has to be unloaded after the tunnel overlay.
            tunnel_community = self.tunnel_community
            self.tunnel_community = None
            self.session.notify_shutdown_state("Unloading Tunnel Community...")
            yield self.ipv8.unload_overlay(tunnel_community)
            trustchain_community = self.trustchain_community
            self.trustchain_community = None
            self.session.notify_shutdown_state("Shutting down TrustChain Community...")
            yield self.ipv8.unload_overlay(trustchain_community)

        if self.ipv8:
            self.session.notify_shutdown_state("Shutting down IPv8...")
            yield self.ipv8.stop(stop_reactor=False)

        if self.channelcast_db is not None:
            self.session.notify_shutdown_state("Shutting down ChannelCast DB...")
            yield self.channelcast_db.close()
        self.channelcast_db = None

        if self.votecast_db is not None:
            self.session.notify_shutdown_state("Shutting down VoteCast DB...")
            yield self.votecast_db.close()
        self.votecast_db = None

        if self.mypref_db is not None:
            self.session.notify_shutdown_state("Shutting down Preference DB...")
            yield self.mypref_db.close()
        self.mypref_db = None

        if self.torrent_db is not None:
            self.session.notify_shutdown_state("Shutting down Torrent DB...")
            yield self.torrent_db.close()
        self.torrent_db = None

        if self.peer_db is not None:
            self.session.notify_shutdown_state("Shutting down Peer DB...")
            yield self.peer_db.close()
        self.peer_db = None

        if self.watch_folder is not None:
            self.session.notify_shutdown_state("Shutting down Watch Folder...")
            yield self.watch_folder.stop()
        self.watch_folder = None

    def network_shutdown(self):
        try:
            self._logger.info("tlm: network_shutdown")

            ts = enumerate_threads()
            self._logger.info("tlm: Number of threads still running %d", len(ts))
            for t in ts:
                self._logger.info("tlm: Thread still running=%s, daemon=%s, instance=%s", t.getName(), t.isDaemon(), t)
        except:
            print_exc()

        # Stop network thread
        self.sessdoneflag.set()

        # Shutdown libtorrent session after checkpoints have been made
        if self.ltmgr is not None:
            self.ltmgr.shutdown()
            self.ltmgr = None

    def save_download_pstate(self, infohash, pstate):
        """ Called by network thread """

        self.downloads[infohash].pstate_for_restart = pstate

        self.register_anonymous_task("save_pstate", self.downloads[infohash].save_resume_data())

    def load_download_pstate(self, filename):
        """ Called by any thread """
        pstate = CallbackConfigParser()
        pstate.read_file(filename)
        return pstate<|MERGE_RESOLUTION|>--- conflicted
+++ resolved
@@ -41,11 +41,7 @@
                                      STATE_START_API_ENDPOINTS, STATE_START_CREDIT_MINING,
                                      STATE_START_LIBTORRENT, STATE_START_TORRENT_CHECKER, STATE_START_WATCH_FOLDER)
 from Tribler.pyipv8.ipv8.dht.provider import DHTCommunityProvider
-<<<<<<< HEAD
-=======
-from Tribler.pyipv8.ipv8.keyvault.private.m2crypto import M2CryptoSK
 from Tribler.pyipv8.ipv8.messaging.anonymization.community import TunnelSettings
->>>>>>> 660fd71e
 from Tribler.pyipv8.ipv8.peer import Peer
 from Tribler.pyipv8.ipv8.peerdiscovery.churn import RandomChurn
 from Tribler.pyipv8.ipv8.peerdiscovery.community import DiscoveryCommunity, PeriodicSimilarity
@@ -207,14 +203,10 @@
             random_slots = self.session.config.get_tunnel_community_random_slots()
             competing_slots = self.session.config.get_tunnel_community_competing_slots()
 
-<<<<<<< HEAD
             dht_provider = DHTCommunityProvider(self.dht_community, self.session.config.get_ipv8_port())
-=======
-            dht_provider = DHTCommunityProvider(self.dht_community, self.session.config.get_dispersy_port())
             settings = TunnelSettings()
             settings.min_circuits = 3
             settings.max_circuits = 10
->>>>>>> 660fd71e
             self.tunnel_community = community_cls(peer, self.ipv8.endpoint, self.ipv8.network,
                                                   tribler_session=self.session,
                                                   dht_provider=dht_provider,

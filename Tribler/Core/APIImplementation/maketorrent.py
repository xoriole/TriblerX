--- conflicted
+++ resolved
@@ -1,732 +1,665 @@
-# Written by Arno Bakker, Bram Cohen
-# multitracker extensions by John Hoffman
-# modified for Merkle hashes and digital signatures by Arno Bakker
-# see LICENSE.txt for license information
-
-import sys
-import os
-from hashlib import md5
-import zlib
-
-from Tribler.Core.Utilities.Crypto import sha
-from copy import copy
-from time import time
-from traceback import print_exc
-from types import LongType
-
-from Tribler.Core.Utilities.bencode import bencode
-from Tribler.Core.Merkle.merkle import MerkleTree
-from Tribler.Core.Utilities.unicode import str2unicode, bin2unicode
-from Tribler.Core.APIImplementation.miscutils import parse_playtime_to_secs, offset2piece
-from Tribler.Core.osutils import fix_filebasename
-from Tribler.Core.defaults import tdefdictdefaults
-from Tribler.Core.Utilities.utilities import validTorrentFile
-
-
-ignore = []  # Arno: was ['core', 'CVS']
-
-DEBUG = False
-
-<<<<<<< HEAD
-def make_torrent_file(input, userabortflag=None, userprogresscallback=lambda x: None):
-=======
-
-def make_torrent_file(input, userabortflag=None, userprogresscallback = lambda x: None):
->>>>>>> 5d9de748
-    """ Create a torrent file from the supplied input.
-
-    Returns a (infohash,metainfo) pair, or (None,None) on userabort. """
-
-    (info, piece_length) = makeinfo(input, userabortflag, userprogresscallback)
-    if userabortflag is not None and userabortflag.isSet():
-        return (None, None)
-    if info is None:
-        return (None, None)
-
-    # if DEBUG:
-    #    print >>sys.stderr,"mktorrent: makeinfo returned",`info`
-
-    metainfo = {'info': info, 'encoding': input['encoding'], 'creation date': long(time())}
-    validTorrentFile(metainfo)
-
-    # http://www.bittorrent.org/DHT_protocol.html says both announce and nodes
-    # are not allowed, but some torrents (Azureus?) apparently violate this.
-    if input['nodes'] is None and input['announce'] is None:
-        raise ValueError('No tracker set')
-
-    for key in ['announce', 'announce-list', 'nodes', 'comment', 'created by', 'httpseeds', 'url-list']:
-        if input[key] is not None and len(input[key]) > 0:
-            metainfo[key] = input[key]
-            if key == 'comment':
-                metainfo['comment.utf-8'] = uniconvert(input['comment'], 'utf-8')
-
-    # Assuming 1 file, Azureus format no support multi-file torrent with diff
-    # bitrates
-    bitrate = None
-    for file in input['files']:
-        if file['playtime'] is not None:
-            secs = parse_playtime_to_secs(file['playtime'])
-            bitrate = file['length'] / secs
-            break
-        if input.get('bps') is not None:
-            bitrate = input['bps']
-            break
-
-    if bitrate is not None or input['thumb'] is not None:
-        mdict = {}
-        mdict['Publisher'] = 'Tribler'
-        if input['comment'] is None:
-            descr = ''
-        else:
-            descr = input['comment']
-        mdict['Description'] = descr
-
-        if bitrate is not None:
-            mdict['Progressive'] = 1
-            mdict['Speed Bps'] = int(bitrate)  # bencode fails for float
-        else:
-            mdict['Progressive'] = 0
-
-        mdict['Title'] = metainfo['info']['name']
-        mdict['Creation Date'] = long(time())
-        # Azureus client source code doesn't tell what this is, so just put in random value from real torrent
-        mdict['Content Hash'] = 'PT3GQCPW4NPT6WRKKT25IQD4MU5HM4UY'
-        mdict['Revision Date'] = long(time())
-        if input['thumb'] is not None:
-            mdict['Thumbnail'] = input['thumb']
-        cdict = {}
-        cdict['Content'] = mdict
-        metainfo['azureus_properties'] = cdict
-
-    if input['torrentsigkeypairfilename'] is not None:
-        from Tribler.Core.Overlay.permid import create_torrent_signature
-
-        create_torrent_signature(metainfo, input['torrentsigkeypairfilename'])
-
-    if 'url-compat' in input:
-        metainfo['info']['url-compat'] = input['url-compat']
-
-    # Arno, 2010-03-02:
-    # Theoretically should go into 'info' field, to get infohash protection
-    # because the video won't play without them. In the future we'll sign
-    # the whole .torrent IMHO so it won't matter. Keeping it out of 'info'
-    # at the moment makes the .tstream files more stable (in case you restart
-    # the live source, and the Ogg header generated contains some date or
-    # what not, we'd need a new .tstream to be distributed to all.
-    #
-    if 'ogg-headers' in input:
-        metainfo['ogg-headers'] = input['ogg-headers']
-
-    # Two places where infohash calculated, here and in TorrentDef.
-    # Elsewhere: must use TorrentDef.get_infohash() to allow P2PURLs.
-    infohash = sha(bencode(info)).digest()
-    return (infohash, metainfo)
-
-
-def uniconvertl(l, e):
-    """ Convert a pathlist to a list of strings encoded in encoding "e" using
-    uniconvert. """
-    r = []
-    try:
-        for s in l:
-            r.append(uniconvert(s, e))
-    except UnicodeError:
-        raise UnicodeError('bad filename: ' + os.path.join(l))
-    return r
-
-
-def uniconvert(s, enc):
-    """ Convert 's' to a string containing a Unicode sequence encoded using
-    encoding "enc". If 's' is not a Unicode object, we first try to convert
-    it to one, guessing the encoding if necessary. """
-    if not isinstance(s, unicode):
-        try:
-            s = bin2unicode(s, enc)
-        except UnicodeError:
-            raise UnicodeError('bad filename: ' + s)
-    return s.encode(enc)
-
-
-def makeinfo(input, userabortflag, userprogresscallback):
-    """ Calculate hashes and create torrent file's 'info' part """
-    encoding = input['encoding']
-
-    pieces = []
-    sh = sha()
-    done = 0
-    fs = []
-    totalsize = 0
-    totalhashed = 0
-
-    # 1. Determine which files should go into the torrent (=expand any dirs
-    # specified by user in input['files']
-    subs = []
-    for file in input['files']:
-        inpath = file['inpath']
-        outpath = file['outpath']
-
-        if DEBUG:
-<<<<<<< HEAD
-            print >> sys.stderr, "makeinfo: inpath", inpath, "outpath", outpath
-=======
-            print >>sys.stderr, "makeinfo: inpath", inpath, "outpath", outpath
->>>>>>> 5d9de748
-
-        if os.path.isdir(inpath):
-            dirsubs = subfiles(inpath)
-            subs.extend(dirsubs)
-        else:
-            if outpath is None:
-                subs.append(([os.path.basename(inpath)], inpath))
-            else:
-                subs.append((filename2pathlist(outpath, skipfirst=True), inpath))
-
-    subs.sort()
-
-    # 2. Calc total size
-    newsubs = []
-    for p, f in subs:
-        if 'live' in input:
-            size = input['files'][0]['length']
-        else:
-            size = os.path.getsize(f)
-        totalsize += size
-        newsubs.append((p, f, size))
-    subs = newsubs
-
-    # 3. Calc piece length from totalsize if not set
-    if input['piece length'] == 0:
-        if input['createmerkletorrent']:
-            # used to be 15=32K, but this works better with slow python
-            piece_length = 2 ** 18
-        else:
-            # Niels we want roughly between 1000-2000 pieces
-            # This results in the following logic:
-
-            # We start with 32K pieces
-            piece_length = 2 ** 15
-
-            while totalsize / piece_length > 2000:
-                # too many piece, double piece_size
-<<<<<<< HEAD
-                piece_length *= 2L
-=======
-                piece_length *= 2
->>>>>>> 5d9de748
-    else:
-        piece_length = input['piece length']
-
-    # 4. Read files and calc hashes, if not live
-    if 'live' not in input:
-        for p, f, size in subs:
-            pos = 0
-
-            h = open(f, 'rb')
-
-            if input['makehash_md5']:
-                hash_md5 = md5.new()
-            if input['makehash_sha1']:
-                hash_sha1 = sha()
-            if input['makehash_crc32']:
-                hash_crc32 = zlib.crc32('')
-
-            while pos < size:
-                a = min(size - pos, piece_length - done)
-
-                # See if the user cancelled
-                if userabortflag is not None and userabortflag.isSet():
-                    return (None, None)
-
-                readpiece = h.read(a)
-
-                # See if the user cancelled
-                if userabortflag is not None and userabortflag.isSet():
-                    return (None, None)
-
-                sh.update(readpiece)
-
-                if input['makehash_md5']:
-                    # Update MD5
-                    hash_md5.update(readpiece)
-
-                if input['makehash_crc32']:
-                    # Update CRC32
-                    hash_crc32 = zlib.crc32(readpiece, hash_crc32)
-
-                if input['makehash_sha1']:
-                    # Update SHA1
-                    hash_sha1.update(readpiece)
-
-                done += a
-                pos += a
-                totalhashed += a
-
-                if done == piece_length:
-                    pieces.append(sh.digest())
-                    done = 0
-                    sh = sha()
-
-                if userprogresscallback is not None:
-                    userprogresscallback(float(totalhashed) / float(totalsize))
-
-            newdict = {'length': num2num(size),
-                       'path': uniconvertl(p, encoding),
-<<<<<<< HEAD
-                       'path.utf-8': uniconvertl(p, 'utf-8') }
-=======
-                       'path.utf-8': uniconvertl(p, 'utf-8')}
->>>>>>> 5d9de748
-
-            # Find and add playtime
-            for file in input['files']:
-                if file['inpath'] == f:
-                    if file['playtime'] is not None:
-                        newdict['playtime'] = file['playtime']
-                    break
-
-            if input['makehash_md5']:
-                newdict['md5sum'] = hash_md5.hexdigest()
-            if input['makehash_crc32']:
-                newdict['crc32'] = "%08X" % hash_crc32
-            if input['makehash_sha1']:
-                newdict['sha1'] = hash_sha1.digest()
-
-            fs.append(newdict)
-
-            h.close()
-
-        if done > 0:
-            pieces.append(sh.digest())
-
-    # 5. Create info dict
-    if len(subs) == 1:
-        flkey = 'length'
-        flval = num2num(totalsize)
-        name = subs[0][0][0]
-    else:
-        flkey = 'files'
-        flval = fs
-
-        if 'name' in input:  # allow someone to overrule the default name if multifile
-            name = input['name']
-        else:
-            outpath = input['files'][0]['outpath']
-            l = filename2pathlist(outpath)
-            name = l[0]
-
-<<<<<<< HEAD
-    infodict = { 'piece length':num2num(piece_length), flkey: flval,
-=======
-    infodict = {'piece length': num2num(piece_length), flkey: flval,
->>>>>>> 5d9de748
-            'name': uniconvert(name, encoding),
-            'name.utf-8': uniconvert(name, 'utf-8')}
-
-    if 'live' not in input:
-
-        if input['createmerkletorrent']:
-            merkletree = MerkleTree(piece_length, totalsize, None, pieces)
-            root_hash = merkletree.get_root_hash()
-<<<<<<< HEAD
-            infodict.update({'root hash': root_hash })
-        else:
-            infodict.update({'pieces': ''.join(pieces) })
-=======
-            infodict.update({'root hash': root_hash})
-        else:
-            infodict.update({'pieces': ''.join(pieces)})
->>>>>>> 5d9de748
-    else:
-        # With source auth, live is a dict
-        infodict['live'] = input['live']
-
-    if 'cs_keys' in input:
-        # This is a closed swarm - add torrent keys
-        infodict['cs_keys'] = input['cs_keys']
-
-    if 'ns-metadata' in input:
-        # This has P2P-Next metadata, store in info field to make it
-        # immutable.
-        infodict['ns-metadata'] = input['ns-metadata']
-
-    if len(subs) == 1:
-        # Find and add playtime
-        for file in input['files']:
-            if file['inpath'] == f:
-                if file['playtime'] is not None:
-                    infodict['playtime'] = file['playtime']
-
-    return (infodict, piece_length)
-
-
-def subfiles(d):
-    """ Return list of (pathlist,local filename) tuples for all the files in
-    directory 'd' """
-    r = []
-    stack = [([], d)]
-    while stack:
-        p, n = stack.pop()
-        if os.path.isdir(n):
-            for s in os.listdir(n):
-                if s not in ignore and s[:1] != '.':
-                    stack.append((copy(p) + [s], os.path.join(n, s)))
-        else:
-            r.append((p, n))
-    return r
-
-
-def filename2pathlist(path, skipfirst=False):
-    """ Convert a filename to a 'path' entry suitable for a multi-file torrent
-    file """
-    # if DEBUG:
-    #    print >>sys.stderr,"mktorrent: filename2pathlist:",path,skipfirst
-
-    h = path
-    l = []
-    while True:
-        # if DEBUG:
-        #    print >>sys.stderr,"mktorrent: filename2pathlist: splitting",h
-
-        (h, t) = os.path.split(h)
-        if h == '' and t == '':
-            break
-        if h == '' and skipfirst:
-            continue
-        if t != '':  # handle case where path ends in / (=path separator)
-            l.append(t)
-
-    l.reverse()
-    # if DEBUG:
-    #    print >>sys.stderr,"mktorrent: filename2pathlist: returning",l
-
-    return l
-
-
-def pathlist2filename(pathlist):
-    """ Convert a multi-file torrent file 'path' entry to a filename. """
-    fullpath = ''
-    for elem in pathlist:
-        fullpath = os.path.join(fullpath, elem)
-    return fullpath
-
-<<<<<<< HEAD
-=======
-
->>>>>>> 5d9de748
-def pathlist2savefilename(pathlist, encoding):
-    fullpath = u''
-    for elem in pathlist:
-        u = bin2unicode(elem, encoding)
-        b = fix_filebasename(u)
-        fullpath = os.path.join(fullpath, b)
-    return fullpath
-
-<<<<<<< HEAD
-=======
-
->>>>>>> 5d9de748
-def torrentfilerec2savefilename(filerec, length=None):
-    if length is None:
-        length = len(filerec['path'])
-    if 'path.utf-8' in filerec:
-        key = 'path.utf-8'
-        encoding = 'utf-8'
-    else:
-        key = 'path'
-        encoding = None
-
-    return pathlist2savefilename(filerec[key][:length], encoding)
-
-<<<<<<< HEAD
-=======
-
->>>>>>> 5d9de748
-def savefilenames2finaldest(fn1, fn2):
-    """ Returns the join of two savefilenames, possibly shortened
-    to adhere to OS specific limits.
-    """
-    j = os.path.join(fn1, fn2)
-    if sys.platform == 'win32':
-        # Windows has a maximum path length of 260
-        # http://msdn2.microsoft.com/en-us/library/aa365247.aspx
-        j = j[:259]  # 260 don't work.
-    return j
-
-
-def num2num(num):
-    """ Converts long to int if small enough to fit """
-    if isinstance(num, LongType) and num < sys.maxsize:
-        return int(num)
-    else:
-        return num
-
-<<<<<<< HEAD
-=======
-
->>>>>>> 5d9de748
-def get_torrentfilerec_from_metainfo(filename, metainfo):
-    info = metainfo['info']
-    if filename is None:
-        return info
-
-    if filename is not None and 'files' in info:
-        for i in range(len(info['files'])):
-            x = info['files'][i]
-
-            intorrentpath = pathlist2filename(x['path'])
-            if intorrentpath == filename:
-                return x
-
-        raise ValueError("File not found in torrent")
-    else:
-        raise ValueError("File not found in single-file torrent")
-
-
-def get_bitrate_from_metainfo(file, metainfo):
-    info = metainfo['info']
-    if file is None or 'files' not in info:  # if no file is specified or this is a single file torrent
-        bitrate = None
-        try:
-            playtime = None
-<<<<<<< HEAD
-            if info.has_key('playtime'):
-=======
-            if 'playtime' in info:
->>>>>>> 5d9de748
-                # print >>sys.stderr,"TorrentDef: get_bitrate: Bitrate in info field"
-                playtime = parse_playtime_to_secs(info['playtime'])
-            elif 'playtime' in metainfo:  # HACK: encode playtime in non-info part of existing torrent
-                # print >>sys.stderr,"TorrentDef: get_bitrate: Bitrate in metainfo"
-                playtime = parse_playtime_to_secs(metainfo['playtime'])
-            elif 'azureus_properties' in metainfo:
-                azprop = metainfo['azureus_properties']
-                if 'Content' in azprop:
-                    content = metainfo['azureus_properties']['Content']
-                    if 'Speed Bps' in content:
-                        bitrate = float(content['Speed Bps'])
-                        # print >>sys.stderr,"TorrentDef: get_bitrate: Bitrate in Azureus metainfo",bitrate
-            if playtime is not None:
-                bitrate = info['length'] / playtime
-                if DEBUG:
-<<<<<<< HEAD
-                    print >> sys.stderr, "TorrentDef: get_bitrate: Found bitrate", bitrate
-=======
-                    print >>sys.stderr, "TorrentDef: get_bitrate: Found bitrate", bitrate
->>>>>>> 5d9de748
-        except:
-            print_exc()
-
-        return bitrate
-
-    else:
-        for i in range(len(info['files'])):
-            x = info['files'][i]
-
-            intorrentpath = ''
-            for elem in x['path']:
-                intorrentpath = os.path.join(intorrentpath, elem)
-            bitrate = None
-            try:
-                playtime = None
-                if 'playtime' in x:
-                    playtime = parse_playtime_to_secs(x['playtime'])
-                elif 'playtime' in metainfo:  # HACK: encode playtime in non-info part of existing torrent
-                    playtime = parse_playtime_to_secs(metainfo['playtime'])
-                elif 'azureus_properties' in metainfo:
-                    azprop = metainfo['azureus_properties']
-                    if 'Content' in azprop:
-                        content = metainfo['azureus_properties']['Content']
-                        if 'Speed Bps' in content:
-                            bitrate = float(content['Speed Bps'])
-                            # print >>sys.stderr,"TorrentDef: get_bitrate: Bitrate in Azureus metainfo",bitrate
-
-                if playtime is not None:
-                    bitrate = x['length'] / playtime
-            except:
-                print_exc()
-
-            if intorrentpath == file:
-                return bitrate
-
-        raise ValueError("File not found in torrent")
-
-
-def get_length_from_metainfo(metainfo, selectedfiles):
-    if 'files' not in metainfo['info']:
-        # single-file torrent
-        return metainfo['info']['length']
-    else:
-        # multi-file torrent
-        files = metainfo['info']['files']
-
-        total = 0
-        for i in xrange(len(files)):
-            path = files[i]['path']
-            length = files[i]['length']
-            if length > 0 and (not selectedfiles or pathlist2filename(path) in selectedfiles):
-                total += length
-        return total
-
-
-def get_length_priority_from_metainfo(metainfo, selectedfiles):
-    if 'files' not in metainfo['info']:
-        # single-file torrent
-        return (metainfo['info']['length'], "")
-    else:
-        # multi-file torrent
-        files = metainfo['info']['files']
-
-        total = 0
-        priorities = []
-        for i in xrange(len(files)):
-            path = files[i]['path']
-            length = files[i]['length']
-
-            if length > 0 and (not selectedfiles or pathlist2filename(path) in selectedfiles):
-                priorities.append("1")
-                total += length
-            else:
-                priorities.append("-1")
-        return (total, ",".join(priorities))
-<<<<<<< HEAD
-=======
-
->>>>>>> 5d9de748
-
-def get_length_filepieceranges_from_metainfo(metainfo, selectedfiles):
-
-    if 'files' not in metainfo['info']:
-        # single-file torrent
-        return (metainfo['info']['length'], None)
-    else:
-        # multi-file torrent
-        files = metainfo['info']['files']
-        piecesize = metainfo['info']['piece length']
-
-        offset = 0
-        total = 0
-        filepieceranges = []
-        for i in xrange(len(files)):
-            path = files[i]['path']
-            length = files[i]['length']
-            filename = pathlist2filename(path)
-
-            if length > 0 and (not selectedfiles or (selectedfiles and filename in selectedfiles)):
-<<<<<<< HEAD
-                range = (offset2piece(offset, piecesize, False), offset2piece(offset + length, piecesize), (offset - offset2piece(offset, piecesize, False) * piecesize), filename)
-=======
-                range = (offset2piece(offset, piecesize, False), offset2piece(offset + length, piecesize), filename)
->>>>>>> 5d9de748
-                filepieceranges.append(range)
-                total += length
-            offset += length
-        return (total, filepieceranges)
-
-
-def copy_metainfo_to_input(metainfo, input):
-
-    keys = tdefdictdefaults.keys()
-    # Arno: For magnet link support
-    keys.append("initial peers")
-    for key in keys:
-        if key in metainfo:
-            input[key] = metainfo[key]
-
-    infokeys = ['name', 'piece length', 'live', 'url-compat']
-    for key in infokeys:
-        if key in metainfo['info']:
-            input[key] = metainfo['info'][key]
-
-    # Note: don't know inpath, set to outpath
-    if 'length' in metainfo['info']:
-        outpath = metainfo['info']['name']
-        if 'playtime' in metainfo['info']:
-            playtime = metainfo['info']['playtime']
-        else:
-            playtime = None
-        length = metainfo['info']['length']
-<<<<<<< HEAD
-        d = {'inpath':outpath, 'outpath':outpath, 'playtime':playtime, 'length':length}
-=======
-        d = {'inpath': outpath, 'outpath': outpath,'playtime':playtime,'length':length}
->>>>>>> 5d9de748
-        input['files'].append(d)
-    else:  # multi-file torrent
-        files = metainfo['info']['files']
-        for file in files:
-            outpath = pathlist2filename(file['path'])
-            if 'playtime' in file:
-                playtime = file['playtime']
-            else:
-                playtime = None
-            length = file['length']
-<<<<<<< HEAD
-            d = {'inpath':outpath, 'outpath':outpath, 'playtime':playtime, 'length':length}
-=======
-            d = {'inpath': outpath, 'outpath': outpath,'playtime':playtime,'length':length}
->>>>>>> 5d9de748
-            input['files'].append(d)
-
-    if 'azureus_properties' in metainfo:
-        azprop = metainfo['azureus_properties']
-        if 'Content' in azprop:
-            content = metainfo['azureus_properties']['Content']
-            if 'Thumbnail' in content:
-                input['thumb'] = content['Thumbnail']
-
-    if 'live' in metainfo['info']:
-        input['live'] = metainfo['info']['live']
-
-    if 'cs_keys' in metainfo['info']:
-        input['cs_keys'] = metainfo['info']['cs_keys']
-
-    if 'url-compat' in metainfo['info']:
-        input['url-compat'] = metainfo['info']['url-compat']
-
-    if 'ogg-headers' in metainfo:
-        input['ogg-headers'] = metainfo['ogg-headers']
-
-    if 'ns-metadata' in metainfo['info']:
-        input['ns-metadata'] = metainfo['info']['ns-metadata']
-
-    # Diego : we want web seeding
-    if 'url-list' in metainfo:
-        input['url-list'] = metainfo['url-list']
-
-    if 'httpseeds' in metainfo:
-        input['httpseeds'] = metainfo['httpseeds']
-
-
-def get_files(metainfo, exts):
-    # 01/02/10 Boudewijn: now returns (file, length) tuples instead of files
-
-    videofiles = []
-    if 'files' in metainfo['info']:
-        # Multi-file torrent
-        files = metainfo['info']['files']
-        for file in files:
-
-            p = file['path']
-            # print >>sys.stderr,"TorrentDef: get_files: file is",p
-            filename = ''
-            for elem in p:
-                # print >>sys.stderr,"TorrentDef: get_files: elem is",elem
-                filename = os.path.join(filename, elem)
-
-            # print >>sys.stderr,"TorrentDef: get_files: composed filename is",filename
-            (prefix, ext) = os.path.splitext(filename)
-            if ext != '' and ext[0] == '.':
-                ext = ext[1:]
-            # print >>sys.stderr,"TorrentDef: get_files: ext",ext
-            if exts is None or ext.lower() in exts:
-                videofiles.append((filename, file['length']))
-    else:
-        # print >>sys.stderr,"TorrentDef: get_files: Single-torrent file"
-
-        filename = metainfo['info']['name']  # don't think we need fixed name here
-        (prefix, ext) = os.path.splitext(filename)
-        if ext != '' and ext[0] == '.':
-            ext = ext[1:]
-        if exts is None or ext.lower() in exts:
-            videofiles.append((filename, metainfo['info']['length']))
-    return videofiles+# Written by Arno Bakker, Bram Cohen
+# multitracker extensions by John Hoffman
+# modified for Merkle hashes and digital signatures by Arno Bakker
+# see LICENSE.txt for license information
+
+import sys
+import os
+from hashlib import md5
+import zlib
+
+from Tribler.Core.Utilities.Crypto import sha
+from copy import copy
+from time import time
+from traceback import print_exc
+from types import LongType
+
+from Tribler.Core.Utilities.bencode import bencode
+from Tribler.Core.Merkle.merkle import MerkleTree
+from Tribler.Core.Utilities.unicode import str2unicode, bin2unicode
+from Tribler.Core.APIImplementation.miscutils import parse_playtime_to_secs, offset2piece
+from Tribler.Core.osutils import fix_filebasename
+from Tribler.Core.defaults import tdefdictdefaults
+from Tribler.Core.Utilities.utilities import validTorrentFile
+
+
+ignore = []  # Arno: was ['core', 'CVS']
+
+DEBUG = False
+
+def make_torrent_file(input, userabortflag=None, userprogresscallback=lambda x: None):
+    """ Create a torrent file from the supplied input.
+
+    Returns a (infohash,metainfo) pair, or (None,None) on userabort. """
+
+    (info, piece_length) = makeinfo(input, userabortflag, userprogresscallback)
+    if userabortflag is not None and userabortflag.isSet():
+        return (None, None)
+    if info is None:
+        return (None, None)
+
+    # if DEBUG:
+    #    print >>sys.stderr,"mktorrent: makeinfo returned",`info`
+
+    metainfo = {'info': info, 'encoding': input['encoding'], 'creation date': long(time())}
+    validTorrentFile(metainfo)
+
+    # http://www.bittorrent.org/DHT_protocol.html says both announce and nodes
+    # are not allowed, but some torrents (Azureus?) apparently violate this.
+    if input['nodes'] is None and input['announce'] is None:
+        raise ValueError('No tracker set')
+
+    for key in ['announce', 'announce-list', 'nodes', 'comment', 'created by', 'httpseeds', 'url-list']:
+        if input[key] is not None and len(input[key]) > 0:
+            metainfo[key] = input[key]
+            if key == 'comment':
+                metainfo['comment.utf-8'] = uniconvert(input['comment'], 'utf-8')
+
+    # Assuming 1 file, Azureus format no support multi-file torrent with diff
+    # bitrates
+    bitrate = None
+    for file in input['files']:
+        if file['playtime'] is not None:
+            secs = parse_playtime_to_secs(file['playtime'])
+            bitrate = file['length'] / secs
+            break
+        if input.get('bps') is not None:
+            bitrate = input['bps']
+            break
+
+    if bitrate is not None or input['thumb'] is not None:
+        mdict = {}
+        mdict['Publisher'] = 'Tribler'
+        if input['comment'] is None:
+            descr = ''
+        else:
+            descr = input['comment']
+        mdict['Description'] = descr
+
+        if bitrate is not None:
+            mdict['Progressive'] = 1
+            mdict['Speed Bps'] = int(bitrate)  # bencode fails for float
+        else:
+            mdict['Progressive'] = 0
+
+        mdict['Title'] = metainfo['info']['name']
+        mdict['Creation Date'] = long(time())
+        # Azureus client source code doesn't tell what this is, so just put in random value from real torrent
+        mdict['Content Hash'] = 'PT3GQCPW4NPT6WRKKT25IQD4MU5HM4UY'
+        mdict['Revision Date'] = long(time())
+        if input['thumb'] is not None:
+            mdict['Thumbnail'] = input['thumb']
+        cdict = {}
+        cdict['Content'] = mdict
+        metainfo['azureus_properties'] = cdict
+
+    if input['torrentsigkeypairfilename'] is not None:
+        from Tribler.Core.Overlay.permid import create_torrent_signature
+
+        create_torrent_signature(metainfo, input['torrentsigkeypairfilename'])
+
+    if 'url-compat' in input:
+        metainfo['info']['url-compat'] = input['url-compat']
+
+    # Arno, 2010-03-02:
+    # Theoretically should go into 'info' field, to get infohash protection
+    # because the video won't play without them. In the future we'll sign
+    # the whole .torrent IMHO so it won't matter. Keeping it out of 'info'
+    # at the moment makes the .tstream files more stable (in case you restart
+    # the live source, and the Ogg header generated contains some date or
+    # what not, we'd need a new .tstream to be distributed to all.
+    #
+    if 'ogg-headers' in input:
+        metainfo['ogg-headers'] = input['ogg-headers']
+
+    # Two places where infohash calculated, here and in TorrentDef.
+    # Elsewhere: must use TorrentDef.get_infohash() to allow P2PURLs.
+    infohash = sha(bencode(info)).digest()
+    return (infohash, metainfo)
+
+
+def uniconvertl(l, e):
+    """ Convert a pathlist to a list of strings encoded in encoding "e" using
+    uniconvert. """
+    r = []
+    try:
+        for s in l:
+            r.append(uniconvert(s, e))
+    except UnicodeError:
+        raise UnicodeError('bad filename: ' + os.path.join(l))
+    return r
+
+
+def uniconvert(s, enc):
+    """ Convert 's' to a string containing a Unicode sequence encoded using
+    encoding "enc". If 's' is not a Unicode object, we first try to convert
+    it to one, guessing the encoding if necessary. """
+    if not isinstance(s, unicode):
+        try:
+            s = bin2unicode(s, enc)
+        except UnicodeError:
+            raise UnicodeError('bad filename: ' + s)
+    return s.encode(enc)
+
+
+def makeinfo(input, userabortflag, userprogresscallback):
+    """ Calculate hashes and create torrent file's 'info' part """
+    encoding = input['encoding']
+
+    pieces = []
+    sh = sha()
+    done = 0
+    fs = []
+    totalsize = 0
+    totalhashed = 0
+
+    # 1. Determine which files should go into the torrent (=expand any dirs
+    # specified by user in input['files']
+    subs = []
+    for file in input['files']:
+        inpath = file['inpath']
+        outpath = file['outpath']
+
+        if DEBUG:
+            print >> sys.stderr, "makeinfo: inpath", inpath, "outpath", outpath
+
+        if os.path.isdir(inpath):
+            dirsubs = subfiles(inpath)
+            subs.extend(dirsubs)
+        else:
+            if outpath is None:
+                subs.append(([os.path.basename(inpath)], inpath))
+            else:
+                subs.append((filename2pathlist(outpath, skipfirst=True), inpath))
+
+    subs.sort()
+
+    # 2. Calc total size
+    newsubs = []
+    for p, f in subs:
+        if 'live' in input:
+            size = input['files'][0]['length']
+        else:
+            size = os.path.getsize(f)
+        totalsize += size
+        newsubs.append((p, f, size))
+    subs = newsubs
+
+    # 3. Calc piece length from totalsize if not set
+    if input['piece length'] == 0:
+        if input['createmerkletorrent']:
+            # used to be 15=32K, but this works better with slow python
+            piece_length = 2 ** 18
+        else:
+            # Niels we want roughly between 1000-2000 pieces
+            # This results in the following logic:
+
+            # We start with 32K pieces
+            piece_length = 2 ** 15
+
+            while totalsize / piece_length > 2000:
+                # too many piece, double piece_size
+                piece_length *= 2
+    else:
+        piece_length = input['piece length']
+
+    # 4. Read files and calc hashes, if not live
+    if 'live' not in input:
+        for p, f, size in subs:
+            pos = 0
+
+            h = open(f, 'rb')
+
+            if input['makehash_md5']:
+                hash_md5 = md5.new()
+            if input['makehash_sha1']:
+                hash_sha1 = sha()
+            if input['makehash_crc32']:
+                hash_crc32 = zlib.crc32('')
+
+            while pos < size:
+                a = min(size - pos, piece_length - done)
+
+                # See if the user cancelled
+                if userabortflag is not None and userabortflag.isSet():
+                    return (None, None)
+
+                readpiece = h.read(a)
+
+                # See if the user cancelled
+                if userabortflag is not None and userabortflag.isSet():
+                    return (None, None)
+
+                sh.update(readpiece)
+
+                if input['makehash_md5']:
+                    # Update MD5
+                    hash_md5.update(readpiece)
+
+                if input['makehash_crc32']:
+                    # Update CRC32
+                    hash_crc32 = zlib.crc32(readpiece, hash_crc32)
+
+                if input['makehash_sha1']:
+                    # Update SHA1
+                    hash_sha1.update(readpiece)
+
+                done += a
+                pos += a
+                totalhashed += a
+
+                if done == piece_length:
+                    pieces.append(sh.digest())
+                    done = 0
+                    sh = sha()
+
+                if userprogresscallback is not None:
+                    userprogresscallback(float(totalhashed) / float(totalsize))
+
+            newdict = {'length': num2num(size),
+                       'path': uniconvertl(p, encoding),
+                       'path.utf-8': uniconvertl(p, 'utf-8')}
+
+            # Find and add playtime
+            for file in input['files']:
+                if file['inpath'] == f:
+                    if file['playtime'] is not None:
+                        newdict['playtime'] = file['playtime']
+                    break
+
+            if input['makehash_md5']:
+                newdict['md5sum'] = hash_md5.hexdigest()
+            if input['makehash_crc32']:
+                newdict['crc32'] = "%08X" % hash_crc32
+            if input['makehash_sha1']:
+                newdict['sha1'] = hash_sha1.digest()
+
+            fs.append(newdict)
+
+            h.close()
+
+        if done > 0:
+            pieces.append(sh.digest())
+
+    # 5. Create info dict
+    if len(subs) == 1:
+        flkey = 'length'
+        flval = num2num(totalsize)
+        name = subs[0][0][0]
+    else:
+        flkey = 'files'
+        flval = fs
+
+        if 'name' in input:  # allow someone to overrule the default name if multifile
+            name = input['name']
+        else:
+            outpath = input['files'][0]['outpath']
+            l = filename2pathlist(outpath)
+            name = l[0]
+
+    infodict = {'piece length': num2num(piece_length), flkey: flval,
+            'name': uniconvert(name, encoding),
+            'name.utf-8': uniconvert(name, 'utf-8')}
+
+    if 'live' not in input:
+
+        if input['createmerkletorrent']:
+            merkletree = MerkleTree(piece_length, totalsize, None, pieces)
+            root_hash = merkletree.get_root_hash()
+            infodict.update({'root hash': root_hash})
+        else:
+            infodict.update({'pieces': ''.join(pieces)})
+    else:
+        # With source auth, live is a dict
+        infodict['live'] = input['live']
+
+    if 'cs_keys' in input:
+        # This is a closed swarm - add torrent keys
+        infodict['cs_keys'] = input['cs_keys']
+
+    if 'ns-metadata' in input:
+        # This has P2P-Next metadata, store in info field to make it
+        # immutable.
+        infodict['ns-metadata'] = input['ns-metadata']
+
+    if len(subs) == 1:
+        # Find and add playtime
+        for file in input['files']:
+            if file['inpath'] == f:
+                if file['playtime'] is not None:
+                    infodict['playtime'] = file['playtime']
+
+    return (infodict, piece_length)
+
+
+def subfiles(d):
+    """ Return list of (pathlist,local filename) tuples for all the files in
+    directory 'd' """
+    r = []
+    stack = [([], d)]
+    while stack:
+        p, n = stack.pop()
+        if os.path.isdir(n):
+            for s in os.listdir(n):
+                if s not in ignore and s[:1] != '.':
+                    stack.append((copy(p) + [s], os.path.join(n, s)))
+        else:
+            r.append((p, n))
+    return r
+
+
+def filename2pathlist(path, skipfirst=False):
+    """ Convert a filename to a 'path' entry suitable for a multi-file torrent
+    file """
+    # if DEBUG:
+    #    print >>sys.stderr,"mktorrent: filename2pathlist:",path,skipfirst
+
+    h = path
+    l = []
+    while True:
+        # if DEBUG:
+        #    print >>sys.stderr,"mktorrent: filename2pathlist: splitting",h
+
+        (h, t) = os.path.split(h)
+        if h == '' and t == '':
+            break
+        if h == '' and skipfirst:
+            continue
+        if t != '':  # handle case where path ends in / (=path separator)
+            l.append(t)
+
+    l.reverse()
+    # if DEBUG:
+    #    print >>sys.stderr,"mktorrent: filename2pathlist: returning",l
+
+    return l
+
+
+def pathlist2filename(pathlist):
+    """ Convert a multi-file torrent file 'path' entry to a filename. """
+    fullpath = ''
+    for elem in pathlist:
+        fullpath = os.path.join(fullpath, elem)
+    return fullpath
+
+def pathlist2savefilename(pathlist, encoding):
+    fullpath = u''
+    for elem in pathlist:
+        u = bin2unicode(elem, encoding)
+        b = fix_filebasename(u)
+        fullpath = os.path.join(fullpath, b)
+    return fullpath
+
+def torrentfilerec2savefilename(filerec, length=None):
+    if length is None:
+        length = len(filerec['path'])
+    if 'path.utf-8' in filerec:
+        key = 'path.utf-8'
+        encoding = 'utf-8'
+    else:
+        key = 'path'
+        encoding = None
+
+    return pathlist2savefilename(filerec[key][:length], encoding)
+
+def savefilenames2finaldest(fn1, fn2):
+    """ Returns the join of two savefilenames, possibly shortened
+    to adhere to OS specific limits.
+    """
+    j = os.path.join(fn1, fn2)
+    if sys.platform == 'win32':
+        # Windows has a maximum path length of 260
+        # http://msdn2.microsoft.com/en-us/library/aa365247.aspx
+        j = j[:259]  # 260 don't work.
+    return j
+
+
+def num2num(num):
+    """ Converts long to int if small enough to fit """
+    if isinstance(num, LongType) and num < sys.maxsize:
+        return int(num)
+    else:
+        return num
+
+def get_torrentfilerec_from_metainfo(filename, metainfo):
+    info = metainfo['info']
+    if filename is None:
+        return info
+
+    if filename is not None and 'files' in info:
+        for i in range(len(info['files'])):
+            x = info['files'][i]
+
+            intorrentpath = pathlist2filename(x['path'])
+            if intorrentpath == filename:
+                return x
+
+        raise ValueError("File not found in torrent")
+    else:
+        raise ValueError("File not found in single-file torrent")
+
+
+def get_bitrate_from_metainfo(file, metainfo):
+    info = metainfo['info']
+    if file is None or 'files' not in info:  # if no file is specified or this is a single file torrent
+        bitrate = None
+        try:
+            playtime = None
+            if 'playtime' in info:
+                # print >>sys.stderr,"TorrentDef: get_bitrate: Bitrate in info field"
+                playtime = parse_playtime_to_secs(info['playtime'])
+            elif 'playtime' in metainfo:  # HACK: encode playtime in non-info part of existing torrent
+                # print >>sys.stderr,"TorrentDef: get_bitrate: Bitrate in metainfo"
+                playtime = parse_playtime_to_secs(metainfo['playtime'])
+            elif 'azureus_properties' in metainfo:
+                azprop = metainfo['azureus_properties']
+                if 'Content' in azprop:
+                    content = metainfo['azureus_properties']['Content']
+                    if 'Speed Bps' in content:
+                        bitrate = float(content['Speed Bps'])
+                        # print >>sys.stderr,"TorrentDef: get_bitrate: Bitrate in Azureus metainfo",bitrate
+            if playtime is not None:
+                bitrate = info['length'] / playtime
+                if DEBUG:
+                    print >> sys.stderr, "TorrentDef: get_bitrate: Found bitrate", bitrate
+        except:
+            print_exc()
+
+        return bitrate
+
+    else:
+        for i in range(len(info['files'])):
+            x = info['files'][i]
+
+            intorrentpath = ''
+            for elem in x['path']:
+                intorrentpath = os.path.join(intorrentpath, elem)
+            bitrate = None
+            try:
+                playtime = None
+                if 'playtime' in x:
+                    playtime = parse_playtime_to_secs(x['playtime'])
+                elif 'playtime' in metainfo:  # HACK: encode playtime in non-info part of existing torrent
+                    playtime = parse_playtime_to_secs(metainfo['playtime'])
+                elif 'azureus_properties' in metainfo:
+                    azprop = metainfo['azureus_properties']
+                    if 'Content' in azprop:
+                        content = metainfo['azureus_properties']['Content']
+                        if 'Speed Bps' in content:
+                            bitrate = float(content['Speed Bps'])
+                            # print >>sys.stderr,"TorrentDef: get_bitrate: Bitrate in Azureus metainfo",bitrate
+
+                if playtime is not None:
+                    bitrate = x['length'] / playtime
+            except:
+                print_exc()
+
+            if intorrentpath == file:
+                return bitrate
+
+        raise ValueError("File not found in torrent")
+
+
+def get_length_from_metainfo(metainfo, selectedfiles):
+    if 'files' not in metainfo['info']:
+        # single-file torrent
+        return metainfo['info']['length']
+    else:
+        # multi-file torrent
+        files = metainfo['info']['files']
+
+        total = 0
+        for i in xrange(len(files)):
+            path = files[i]['path']
+            length = files[i]['length']
+            if length > 0 and (not selectedfiles or pathlist2filename(path) in selectedfiles):
+                total += length
+        return total
+
+
+def get_length_priority_from_metainfo(metainfo, selectedfiles):
+    if 'files' not in metainfo['info']:
+        # single-file torrent
+        return (metainfo['info']['length'], "")
+    else:
+        # multi-file torrent
+        files = metainfo['info']['files']
+
+        total = 0
+        priorities = []
+        for i in xrange(len(files)):
+            path = files[i]['path']
+            length = files[i]['length']
+
+            if length > 0 and (not selectedfiles or pathlist2filename(path) in selectedfiles):
+                priorities.append("1")
+                total += length
+            else:
+                priorities.append("-1")
+        return (total, ",".join(priorities))
+
+def get_length_filepieceranges_from_metainfo(metainfo, selectedfiles):
+
+    if 'files' not in metainfo['info']:
+        # single-file torrent
+        return (metainfo['info']['length'], None)
+    else:
+        # multi-file torrent
+        files = metainfo['info']['files']
+        piecesize = metainfo['info']['piece length']
+
+        offset = 0
+        total = 0
+        filepieceranges = []
+        for i in xrange(len(files)):
+            path = files[i]['path']
+            length = files[i]['length']
+            filename = pathlist2filename(path)
+
+            if length > 0 and (not selectedfiles or (selectedfiles and filename in selectedfiles)):
+                range = (offset2piece(offset, piecesize, False), offset2piece(offset + length, piecesize), (offset - offset2piece(offset, piecesize, False) * piecesize), filename)
+                filepieceranges.append(range)
+                total += length
+            offset += length
+        return (total, filepieceranges)
+
+
+def copy_metainfo_to_input(metainfo, input):
+
+    keys = tdefdictdefaults.keys()
+    # Arno: For magnet link support
+    keys.append("initial peers")
+    for key in keys:
+        if key in metainfo:
+            input[key] = metainfo[key]
+
+    infokeys = ['name', 'piece length', 'live', 'url-compat']
+    for key in infokeys:
+        if key in metainfo['info']:
+            input[key] = metainfo['info'][key]
+
+    # Note: don't know inpath, set to outpath
+    if 'length' in metainfo['info']:
+        outpath = metainfo['info']['name']
+        if 'playtime' in metainfo['info']:
+            playtime = metainfo['info']['playtime']
+        else:
+            playtime = None
+        length = metainfo['info']['length']
+        d = {'inpath': outpath, 'outpath': outpath, 'playtime':playtime, 'length':length}
+        input['files'].append(d)
+    else:  # multi-file torrent
+        files = metainfo['info']['files']
+        for file in files:
+            outpath = pathlist2filename(file['path'])
+            if 'playtime' in file:
+                playtime = file['playtime']
+            else:
+                playtime = None
+            length = file['length']
+            d = {'inpath': outpath, 'outpath': outpath, 'playtime':playtime, 'length':length}
+            input['files'].append(d)
+
+    if 'azureus_properties' in metainfo:
+        azprop = metainfo['azureus_properties']
+        if 'Content' in azprop:
+            content = metainfo['azureus_properties']['Content']
+            if 'Thumbnail' in content:
+                input['thumb'] = content['Thumbnail']
+
+    if 'live' in metainfo['info']:
+        input['live'] = metainfo['info']['live']
+
+    if 'cs_keys' in metainfo['info']:
+        input['cs_keys'] = metainfo['info']['cs_keys']
+
+    if 'url-compat' in metainfo['info']:
+        input['url-compat'] = metainfo['info']['url-compat']
+
+    if 'ogg-headers' in metainfo:
+        input['ogg-headers'] = metainfo['ogg-headers']
+
+    if 'ns-metadata' in metainfo['info']:
+        input['ns-metadata'] = metainfo['info']['ns-metadata']
+
+    # Diego : we want web seeding
+    if 'url-list' in metainfo:
+        input['url-list'] = metainfo['url-list']
+
+    if 'httpseeds' in metainfo:
+        input['httpseeds'] = metainfo['httpseeds']
+
+
+def get_files(metainfo, exts):
+    # 01/02/10 Boudewijn: now returns (file, length) tuples instead of files
+
+    videofiles = []
+    if 'files' in metainfo['info']:
+        # Multi-file torrent
+        files = metainfo['info']['files']
+        for file in files:
+
+            p = file['path']
+            # print >>sys.stderr,"TorrentDef: get_files: file is",p
+            filename = ''
+            for elem in p:
+                # print >>sys.stderr,"TorrentDef: get_files: elem is",elem
+                filename = os.path.join(filename, elem)
+
+            # print >>sys.stderr,"TorrentDef: get_files: composed filename is",filename
+            (prefix, ext) = os.path.splitext(filename)
+            if ext != '' and ext[0] == '.':
+                ext = ext[1:]
+            # print >>sys.stderr,"TorrentDef: get_files: ext",ext
+            if exts is None or ext.lower() in exts:
+                videofiles.append((filename, file['length']))
+    else:
+        # print >>sys.stderr,"TorrentDef: get_files: Single-torrent file"
+
+        filename = metainfo['info']['name']  # don't think we need fixed name here
+        (prefix, ext) = os.path.splitext(filename)
+        if ext != '' and ext[0] == '.':
+            ext = ext[1:]
+        if exts is None or ext.lower() in exts:
+            videofiles.append((filename, metainfo['info']['length']))
+    return videofiles
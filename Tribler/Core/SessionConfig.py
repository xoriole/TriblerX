# Written by Arno Bakker
# Updated by George Milescu
# see LICENSE.txt for license information
""" Controls the operation of a Session """

#
# WARNING: When extending this class:
#
# 1. Add a JavaDoc description for each method you add.
# 2. Also add the methods to APIImplementation/SessionRuntimeConfig.py
# 3. Document your changes in API.py
#
#

import sys
import copy
import pickle

from Tribler.Core.simpledefs import *
from Tribler.Core.defaults import sessdefaults
from Tribler.Core.Base import *
from Tribler.Core.RawServer.RawServer import autodetect_socket_style
from Tribler.Core.Utilities.utilities import find_prog_in_PATH


class SessionConfigInterface:

    """
    (key,value) pair config of global parameters,
    e.g. PermID keypair, listen port, max upload speed, etc.

    Use SessionStartupConfig from creating and manipulation configurations
    before session startup time. This is just a parent class.
    """
    def __init__(self, sessconfig=None):
        """ Constructor.
        @param sessconfig Optional dictionary used internally
        to make this a copy constructor.
        """

        if sessconfig is not None:  # copy constructor
            self.sessconfig = sessconfig
            return

        self.sessconfig = {}

        # Define the built-in default here
        self.sessconfig.update(sessdefaults)

        # Set video_analyser_path
        if sys.platform == 'win32':
            ffmpegname = "ffmpeg.exe"
        else:
            ffmpegname = "ffmpeg"

        ffmpegpath = find_prog_in_PATH(ffmpegname)
        if ffmpegpath is None:
            if sys.platform == 'win32':
                self.sessconfig['videoanalyserpath'] = ffmpegname
            elif sys.platform == 'darwin':
                self.sessconfig['videoanalyserpath'] = "vlc/ffmpeg"
            else:
                self.sessconfig['videoanalyserpath'] = ffmpegname
        else:
            self.sessconfig['videoanalyserpath'] = ffmpegpath

        self.sessconfig['ipv6_binds_v4'] = autodetect_socket_style()

    def set_state_dir(self, statedir):
        """ Set the directory to store the Session's state in.
        @param statedir  A preferably absolute path name. If the directory
        does not yet exist it will be created at Session create time.
        """
        self.sessconfig['state_dir'] = statedir

    def get_state_dir(self):
        """ Returns the directory the Session stores its state in.
        @return An absolute path name. """
        return self.sessconfig['state_dir']

    def set_install_dir(self, installdir):
        """ Set the directory in which the Tribler Core software is installed.
        @param installdir An absolute path name
        """
        self.sessconfig['install_dir'] = installdir

    def get_install_dir(self):
        """ Returns the directory the Tribler Core software is installed in.
        @return An absolute path name. """
        return self.sessconfig['install_dir']

    def set_permid_keypair_filename(self, keypairfilename):
        """ Set the filename containing the Elliptic Curve keypair to use for
        PermID-based authentication in this Session.

        Note: if a Session is started with a SessionStartupConfig that
        points to an existing state dir and that state dir contains a saved
        keypair, that keypair will be used unless a different keypair is
        explicitly configured via this method.
        """
        self.sessconfig['eckeypairfilename'] = keypairfilename

    def get_permid_keypair_filename(self):
        """ Returns the filename of the Session's keypair.
        @return An absolute path name. """
        return self.sessconfig['eckeypairfilename']

    def set_listen_port(self, port):
        """ Set the UDP and TCP listen port for this Session.
        @param port A port number.
        """
        self.sessconfig['minport'] = port
        self.sessconfig['maxport'] = port

    def get_listen_port(self):
        """ Returns the current UDP/TCP listen port.
        @return Port number. """
        return self.sessconfig['minport']

    #
    # Enable/disable Tribler features
    #
    def set_megacache(self, value):
        """ Enable megacache databases to cache peers, torrent files and
        preferences (default = True).
        @param value Boolean. """
        self.sessconfig['megacache'] = value

    def get_megacache(self):
        """ Returns whether Megacache is enabled.
        @return Boolean. """
        return self.sessconfig['megacache']

    def set_libtorrent(self, value):
        """ Enable or disable LibTorrent (default = True).
        @param value Boolean.
        """
        self.sessconfig['libtorrent'] = value

    def get_libtorrent(self):
        """ Returns whether LibTorrent is enabled.
        @return Boolean.
        """
        return self.sessconfig['libtorrent']

    #
    # Torrent file collecting
    #
    def set_torrent_collecting(self, value):
        """ Automatically collect torrents from peers in the network (default =
        True).
        @param value Boolean.
        """
        self.sessconfig['torrent_collecting'] = value

    def get_torrent_collecting(self):
        """ Returns whether to automatically collect torrents.
        @return Boolean. """
        return self.sessconfig['torrent_collecting']

    def set_dht_torrent_collecting(self, value):
        """ Automatically collect torrents from the dht if peers fail to respond
        @param value Boolean.
        """
        self.sessconfig['dht_torrent_collecting'] = value

    def get_dht_torrent_collecting(self):
        """ Returns whether to automatically collect torrents from the dht if peers fail
        to respond.
        @return Boolean. """
        return self.sessconfig['dht_torrent_collecting']

    def set_torrent_collecting_max_torrents(self, value):
        """ Set the maximum number of torrents to collect from other peers.
        @param value A number of torrents.
        """
        self.sessconfig['torrent_collecting_max_torrents'] = value

    def get_torrent_collecting_max_torrents(self):
        """ Returns the maximum number of torrents to collect.
        @return A number of torrents. """
        return self.sessconfig['torrent_collecting_max_torrents']

    def set_torrent_collecting_dir(self, value):
        """ Where to place collected torrents? (default is state_dir + 'collected_torrent_files')
        @param value An absolute path.
        """
        self.sessconfig['torrent_collecting_dir'] = value

    def get_torrent_collecting_dir(self):
        """ Returns the directory to save collected torrents.
        @return An absolute path name. """
        return self.sessconfig['torrent_collecting_dir']

    def set_torrent_checking(self, value):
        """ Whether to automatically check the health of collected torrents by
        contacting their trackers (default = True).
        @param value Boolean
        """
        self.sessconfig['torrent_checking'] = value

    def get_torrent_checking(self):
        """ Returns whether to check health of collected torrents.
        @return Boolean. """
        return self.sessconfig['torrent_checking']

    def set_torrent_checking_period(self, value):
        """ Interval between automatic torrent health checks.
        @param value An interval in seconds.
        """
        self.sessconfig['torrent_checking_period'] = value

    def get_torrent_checking_period(self):
        """ Returns the check interval.
        @return A number of seconds. """
        return self.sessconfig['torrent_checking_period']

    def set_stop_collecting_threshold(self, value):
        """ Stop collecting more torrents if the disk has less than this limit
        @param value A limit in MB.
        """
        self.sessconfig['stop_collecting_threshold'] = value

    def get_stop_collecting_threshold(self):
        """ Returns the disk-space limit when to stop collecting torrents.
        @return A number of megabytes. """
        return self.sessconfig['stop_collecting_threshold']

    #
    # Tribler's social networking feature transmits a nickname and picture
    # to all Tribler peers it meets.
    #

    def set_nickname(self, value):
        """ The nickname you want to show to others.
        @param value A Unicode string.
        """
        self.sessconfig['nickname'] = value

    def get_nickname(self):
        """ Returns the set nickname.
        @return A Unicode string. """
        return self.sessconfig['nickname']

    def set_mugshot(self, value, mime='image/jpeg'):
        """ The picture of yourself you want to show to others.
        @param value A string of binary data of your image.
        @param mime A string of the mimetype of the data
        """
        self.sessconfig['mugshot'] = (mime, value)

    def get_mugshot(self):
        """ Returns binary image data and mime-type of your picture.
        @return (String, String) value and mimetype. """
        if self.sessconfig['mugshot'] is None:
            return None, None
        else:
            return self.sessconfig['mugshot']

    def set_peer_icon_path(self, value):
        """ Directory to store received peer icons (Default is statedir +
        STATEDIR_PEERICON_DIR).
        @param value An absolute path. """
        self.sessconfig['peer_icon_path'] = value

    def get_peer_icon_path(self):
        """ Returns the directory to store peer icons.
        @return An absolute path name. """
        return self.sessconfig['peer_icon_path']

    #
    # For Tribler Video-On-Demand
    #
    def set_video_analyser_path(self, value):
        """ Path to video analyser FFMPEG. The analyser is used to guess the
        bitrate of a video if that information is not present in the torrent
        definition. (default = look for it in $PATH)
        @param value An absolute path name.
        """
        self.sessconfig['videoanalyserpath'] = value

    def get_video_analyser_path(self):
        """ Returns the path of the FFMPEG video analyser.
        @return An absolute path name. """
        return self.sessconfig['videoanalyserpath']  # strings immutable

    def set_mainline_dht(self, value):
        """ Enable mainline DHT support (default = True)
        @param value Boolean.
        """
        self.sessconfig['mainline_dht'] = value

    def get_mainline_dht(self):
        """ Returns whether mainline DHT support is enabled.
        @return Boolean. """
        return self.sessconfig['mainline_dht']

    def set_mainline_dht_listen_port(self, port):
        """ Sets the port that the mainline DHT uses to receive and send UDP
        datagrams.
        @param value int
        """
        self.sessconfig['mainline_dht_port'] = port

    def get_mainline_dht_listen_port(self):
        """ Returns the port that the mainline DHT uses to receive and send
        USP datagrams.
        @return int
        """
        return self.sessconfig['mainline_dht_port']

    #
    # Local Peer Discovery using IP Multicast
    #
    def set_multicast_local_peer_discovery(self, value):
        """ Set whether the Session tries to detect local peers
        using a local IP multicast. Only applies to LibTorrent
        @param value Boolean
        """
        self.sessconfig['multicast_local_peer_discovery'] = value

    def get_multicast_local_peer_discovery(self):
        """
        Returns whether local peer discovery is enabled.
        @return Boolean
        """
        return self.sessconfig['multicast_local_peer_discovery']

    #
    # Dispersy
    #
    def set_dispersy(self, value):
        """ Enable or disable Dispersy (default = True).
        @param value Boolean.
        """
        self.sessconfig['dispersy'] = value

    def get_dispersy(self):
        """ Returns whether Dispersy is enabled.
        @return Boolean.
        """
        return self.sessconfig['dispersy']

    def set_dispersy_port(self, value):
        """ Sets the port that Dispersy uses to receive and send UDP
        datagrams.
        @param value int
        """
        assert isinstance(value, int)
        self.sessconfig['dispersy_port'] = value

    def get_dispersy_port(self):
        """ Returns the port that Dispersy uses to receive and send
        USP datagrams.
        @return int
        """
        return self.sessconfig['dispersy_port']

    #
    # SWIFTPROC
    #
    def set_swift_proc(self, value):
        """ Enable/disable support for swift Downloads via an external
        swift C++ process.
        @param value  Boolean
        """
        self.sessconfig['swiftproc'] = value

    def get_swift_proc(self):
        """ Return whether support for swift Downloads via an external
        swift C++ process is enabled.
        @return  Boolean
        """
        return self.sessconfig['swiftproc']

    def set_swift_path(self, value):
        """ Path to swift binary (default = None = <installdir>/swift[.exe])
        @param value An absolute path name.
        """
        self.sessconfig['swiftpath'] = value

    def get_swift_path(self):
        """ Returns the path of the swift binary.
        @return An absolute path name. """
        return self.sessconfig['swiftpath']  # strings immutable

    def set_swift_working_dir(self, value):
        """ Current working directory for swift binary (default = '.')
        @param value A path name.
        """
        self.sessconfig['swiftworkingdir'] = value

    def get_swift_working_dir(self):
        """ Returns the working directory for the swift binary.
        @return A path name. """
        return self.sessconfig['swiftworkingdir']  # strings immutable

    def set_swift_cmd_listen_port(self, port):
        """ Set the local TCP listen port for cmd socket communication to
        the swift processes (unused). CMD listen port of swift process itself
        is set via DownloadConfig.set_swift_cmdgw_listen_port() (download-to-process
        mapping permitting)
        @param port A port number.
        """
        self.sessconfig['swiftcmdlistenport'] = port

    def get_swift_cmd_listen_port(self):
        """ Returns the local listen port for swift cmd socket communication.
        @return Port number. """
        return self.sessconfig['swiftcmdlistenport']

<<<<<<< HEAD
    def set_swift_dht_listen_port(self, port):
        """ Set the local UDP listen port for dht socket communication to
        the swift processes. 
        @param port A port number.
        """
        self.sessconfig['swiftdhtport'] = port

    def get_swift_dht_listen_port(self):
        """ Returns the local dht port for swift communication.
        @return Port number. """
        return self.sessconfig['swiftdhtport']

=======
>>>>>>> 1eb9ba77
    def set_swift_downloads_per_process(self, value):
        """ Number of downloads per swift process. When exceeded, a new swift
        process is created. Only used when the user did not specify ports
        for the swift process via DownloadConfig.set_swift_*_port()
        @param value A number of downloads.
        """
        self.sessconfig['swiftdlsperproc'] = value

    def get_swift_downloads_per_process(self):
        """ Returns the number of downloads per swift process.
        @return A number of downloads. """
        return self.sessconfig['swiftdlsperproc']

    #
    # Config for swift tunneling e.g. dispersy traffic
    #
    def set_swift_tunnel_listen_port(self, port):
        """ Set the UDP port for the swift process
        (download-to-process mapping permitting).
        @param port A port number.
        """
        self.sessconfig['swifttunnellistenport'] = port

    def get_swift_tunnel_listen_port(self):
        """ Returns the UDP port of the swift process.

        @return Port number. """
        return self.sessconfig['swifttunnellistenport']

    def set_swift_tunnel_cmdgw_listen_port(self, port):
        """ Set the TCP listen port for the CMDGW of the swift process
        (download-to-process mapping permitting).
        @param port A port number.
        """
        self.sessconfig['swifttunnelcmdgwlistenport'] = port

    def get_swift_tunnel_cmdgw_listen_port(self):
        """ Returns the TCP listen port for the CMDGW of the swift process
        (download-to-process mapping permitting).

        @return Port number. """
        return self.sessconfig['swifttunnelcmdgwlistenport']

    def set_swift_tunnel_httpgw_listen_port(self, port):
        """ Set the TCP listen port for the CMDGW of the swift process
        (download-to-process mapping permitting).
        @param port A port number.
        """
        self.sessconfig['swifttunnelhttpgwlistenport'] = port

    def get_swift_tunnel_httpgw_listen_port(self):
        """ Returns the TCP listen port for the CMDGW of the swift process.

        @return Port number. """
        return self.sessconfig['swifttunnelhttpgwlistenport']


class SessionStartupConfig(SessionConfigInterface, Copyable, Serializable):

    """ Class to configure a Session """

    def __init__(self, sessconfig=None):
        SessionConfigInterface.__init__(self, sessconfig)

    #
    # Class method
    #
    def load(filename):
        """
        Load a saved SessionStartupConfig from disk.

        @param filename  An absolute Unicode filename
        @return SessionStartupConfig object
        """
        # Class method, no locking required
        f = open(filename, "rb")
        sessconfig = pickle.load(f)
        sscfg = SessionStartupConfig(sessconfig)
        f.close()
        return sscfg
    load = staticmethod(load)

    def save(self, filename):
        """ Save the SessionStartupConfig to disk.
        @param filename  An absolute Unicode filename
        """
        # Called by any thread
        f = open(filename, "wb")
        pickle.dump(self.sessconfig, f)
        f.close()

    #
    # Copyable interface
    #
    def copy(self):
        config = copy.copy(self.sessconfig)
        return SessionStartupConfig(config)<|MERGE_RESOLUTION|>--- conflicted
+++ resolved
@@ -409,7 +409,6 @@
         @return Port number. """
         return self.sessconfig['swiftcmdlistenport']
 
-<<<<<<< HEAD
     def set_swift_dht_listen_port(self, port):
         """ Set the local UDP listen port for dht socket communication to
         the swift processes. 
@@ -422,8 +421,6 @@
         @return Port number. """
         return self.sessconfig['swiftdhtport']
 
-=======
->>>>>>> 1eb9ba77
     def set_swift_downloads_per_process(self, value):
         """ Number of downloads per swift process. When exceeded, a new swift
         process is created. Only used when the user did not specify ports

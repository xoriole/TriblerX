from __future__ import absolute_import

import os

from ipv8.taskmanager import TaskManager

from pony.orm import db_session

from twisted.internet.defer import inlineCallbacks
from twisted.internet.task import LoopingCall
from twisted.internet.threads import deferToThread

from Tribler.Core.Config.download_config import DownloadConfig
from Tribler.Core.Modules.MetadataStore.OrmBindings.channel_node import COMMITTED
from Tribler.Core.TorrentDef import TorrentDef, TorrentDefNoMetainfo
from Tribler.Core.Utilities.unicode import hexlify
from Tribler.Core.simpledefs import DLSTATUS_SEEDING, NTFY_CHANNEL_ENTITY, NTFY_UPDATE


PROCESS_CHANNEL_DIR = 1
REMOVE_CHANNEL_DOWNLOAD = 2


class GigaChannelManager(TaskManager):
    """
    This class represents the main manager for gigachannels.
    It provides methods to manage channels, download new channels or remove existing ones.
    """

    def __init__(self, session):
        super(GigaChannelManager, self).__init__()
        self.session = session
        self.channels_lc = None

        # We queue up processing of the channels because we do it in a separate thread, and we don't want
        # to run more that one of these simultaneously
        self.channels_processing_queue = {}
        self.processing = False

    def start(self):
        """
        The Metadata Store checks the database at regular intervals to see if new channels are available for preview
        or subscribed channels require updating.
        """

        # Test if we our channel is there, but we don't share it because Tribler was closed unexpectedly
        try:
            with db_session:
                my_channel = self.session.lm.mds.ChannelMetadata.get_my_channel()
                if my_channel and my_channel.status == COMMITTED and \
                        not self.session.has_download(bytes(my_channel.infohash)):
                    torrent_path = os.path.join(self.session.lm.mds.channels_dir, my_channel.dirname + ".torrent")
                    mdblob_path = os.path.join(self.session.lm.mds.channels_dir, my_channel.dirname + ".mdblob")
                    tdef = None
                    if os.path.exists(torrent_path) and os.path.exists(mdblob_path):
                        try:
                            tdef = TorrentDef.load(torrent_path)
                        except IOError:
                            self._logger.warning("Can't open personal channel torrent file. Will try to regenerate it.")
                    if not(tdef and tdef.infohash == bytes(my_channel.infohash)):
                        regenerated = my_channel.consolidate_channel_torrent()
                        # If the user created their channel, but added no torrents to it, the channel torrent will not
                        # be created.
                        if regenerated:
                            tdef = TorrentDef.load_from_dict(regenerated)
                    if tdef:
                        self.updated_my_channel(tdef)
        except Exception:
            self._logger.exception("Error when tried to resume personal channel seeding on GigaChannel Manager startup")

        channels_check_interval = 5.0  # seconds
        self.channels_lc = self.register_task("Process channels download queue and remove cruft",
                                              LoopingCall(self.service_channels)).start(channels_check_interval)

    def shutdown(self):
        """
        Stop the gigachannel manager.
        """
        self.shutdown_task_manager()

    def remove_cruft_channels(self):
        """
        Assembles a list of obsolete channel torrents to be removed.
        The list is formed from older versions of channels we are subscribed to and from channel torrents we are not
        subscribed to (i.e. we recently unsubscribed from these). The unsubscribed channels are removed completely
        with their contents, while in the case of older versions the files are left in place because the newer version
        possibly uses them.
        :return: list of tuples (download_to_remove=download, remove_files=Bool)
        """
        with db_session:
            # FIXME: if someone is subscribed to more than 1000 channels, they are in trouble...
            channels = self.session.lm.mds.ChannelMetadata.get_entries(last=1000, subscribed=True)
            subscribed_infohashes = [bytes(c.infohash) for c in list(channels)]
            dirnames = [c.dirname for c in channels]

        # TODO: add some more advanced logic for removal of older channel versions
        cruft_list = [(d, d.get_def().get_name_utf8() not in dirnames)
                      for d in self.session.lm.get_channel_downloads()
                      if bytes(d.get_def().infohash) not in subscribed_infohashes]

        for d, remove_content in cruft_list:
            self.channels_processing_queue[d.get_def().infohash] = (REMOVE_CHANNEL_DOWNLOAD, (d, remove_content))

    def service_channels(self):
        if self.processing:
            return
        try:
            self.remove_cruft_channels()
        except Exception:
            self._logger.exception("Error when tried to check for cruft channels")
        try:
            self.check_channels_updates()
        except Exception:
            self._logger.exception("Error when checking for channel updates")

        try:
            if not self.processing:
                return self.process_queued_channels()
        except Exception:
            self._logger.exception("Error when tried to start processing queued channel torrents changes")

    @inlineCallbacks
    def process_queued_channels(self):
        while self.channels_processing_queue:
            infohash, (action, data) = next(iter(self.channels_processing_queue.items()))
            self.channels_processing_queue.pop(infohash)
            self.processing = True
            if action == PROCESS_CHANNEL_DIR:
                yield self.process_channel_dir_threaded(data)  # data is a channel
            elif action == REMOVE_CHANNEL_DOWNLOAD:
                yield self.remove_channel_download(data)  # data is a tuple (download, remove_content bool)

    def check_channels_updates(self):
        """
        Check whether there are channels that are updated. If so, download the new version of the channel.
        """
        # FIXME: These naughty try-except-pass workarounds are necessary to keep the loop going in all circumstances

        with db_session:
            channels = list(self.session.lm.mds.ChannelMetadata.get_updated_channels())

        for channel in channels:
            try:
                if not self.session.has_download(channel.infohash):
                    self._logger.info("Downloading new channel version %s ver %i->%i",
                                      hexlify(channel.public_key),
                                      channel.local_version, channel.timestamp)
                    self.download_channel(channel)
                elif self.session.get_download(channel.infohash).get_state().get_status() == DLSTATUS_SEEDING:
                    self._logger.info("Processing previously downloaded, but unprocessed channel torrent %s ver %i->%i",
                                      hexlify(channel.public_key),
                                      channel.local_version, channel.timestamp)
                    self.channels_processing_queue[channel.infohash] = (PROCESS_CHANNEL_DIR, channel)
            except Exception:
                self._logger.exception("Error when tried to download a newer version of channel %s",
                                       hexlify(channel.public_key))

    # TODO: finish this routine
    # This thing should check if the files in the torrent we're going to delete are used in another torrent for
    # the newer version of the same channel, and determine a safe sub-set to delete.
    """
    def safe_files_to_remove(self, download):
        # Check for intersection of files from old download with files from the newer version of the same channel
        dirname = download.get_def().get_name_utf8()
        files_to_remove = []
        with db_session:
            channel = self.session.lm.mds.ChannelMetadata.get_channel_with_dirname(dirname)
        if channel and channel.subscribed:
            print self.session.lm.downloads
            current_version = self.session.get_download(hexlify(channel.infohash))
            current_version_files = set(current_version.get_tdef().get_files())
            obsolete_version_files = set(download.get_tdef().get_files())
            files_to_remove_relative = obsolete_version_files - current_version_files
            for f in files_to_remove_relative:
                files_to_remove.append(os.path.join(dirname, f))
        return files_to_remove
    """

    def remove_channel_download(self, to_remove):
        """
        :param to_remove: a tuple (download_to_remove=download, remove_files=Bool)
        """

        # TODO: make file removal from older versions safe (i.e. check if it overlaps with newer downloads)

        """
        files_to_remove = []
        for download in to_remove_list:
            files_to_remove.extend(self.safe_files_to_remove(download))
        """

        def _on_failure(failure):
            self._logger.error("Error when removing the channel download: %s", failure)
            self.processing = False

        def _on_success(_):
            self.processing = False

        d, remove_content = to_remove
        deferred = self.session.remove_download(d, remove_content=remove_content)
        deferred.addCallbacks(_on_success, _on_failure)
        self.register_task(u'remove_channel' + d.tdef.get_name_utf8() + u'-' +
                           hexlify(d.tdef.get_infohash()), deferred)

        """
        def _on_torrents_removed(torrent):
            print files_to_remove
        dl = DeferredList(removed_list)
        dl.addCallback(_on_torrents_removed)
        self.register_task(u'remove_channels_files-' + "_".join([d.tdef.get_name_utf8() for d in to_remove_list]), dl)
        """

        return deferred

    def download_channel(self, channel):
        """
        Download a channel with a given infohash and title.
        :param channel: The channel metadata ORM object.
        """
        dcfg = DownloadConfig(state_dir=self.session.config.get_state_dir())
        dcfg.set_dest_dir(self.session.lm.mds.channels_dir)
        dcfg.set_channel_download(True)
<<<<<<< HEAD
        tdef = TorrentDefNoMetainfo(infohash=bytes(channel.infohash), name=channel.dirname)
        download = self.session.start_download_from_tdef(tdef, dcfg)
=======
        tdef = TorrentDefNoMetainfo(infohash=str(channel.infohash), name=channel.dirname)
        download = self.session.start_download_from_tdef(tdef, dcfg, hidden=True)
>>>>>>> 360172b5

        def _add_channel_to_processing_queue(_):
            self.channels_processing_queue[channel.infohash] = (PROCESS_CHANNEL_DIR, channel)

        finished_deferred = download.finished_deferred.addCallback(_add_channel_to_processing_queue)

        return download, finished_deferred

    def process_channel_dir_threaded(self, channel):

        def _process_download():
            channel_dirname = os.path.join(self.session.lm.mds.channels_dir, channel.dirname)
            self.session.lm.mds.process_channel_dir(channel_dirname, channel.public_key, channel.id_,
                                                    external_thread=True)
            self.session.lm.mds._db.disconnect()

        def _on_failure(failure):
            self._logger.error("Error when processing channel dir download: %s", failure)
            self.processing = False

        def _on_success(_):
            with db_session:
                channel_upd = self.session.lm.mds.ChannelMetadata.get(public_key=channel.public_key, id_=channel.id_)
                channel_upd_dict = channel_upd.to_simple_dict()
            self.session.notifier.notify(NTFY_CHANNEL_ENTITY, NTFY_UPDATE,
                                         "%s:%s".format(hexlify(channel.public_key), str(channel.id_)),
                                         channel_upd_dict)
            self.processing = False

        return deferToThread(_process_download).addCallbacks(_on_success, _on_failure)

    def updated_my_channel(self, tdef):
        """
        Notify the core that we updated our channel.
        """
        with db_session:
            my_channel = self.session.lm.mds.ChannelMetadata.get_my_channel()
        if my_channel and my_channel.status == COMMITTED and not self.session.has_download(my_channel.infohash):
            dcfg = DownloadConfig(state_dir=self.session.config.get_state_dir())
            dcfg.set_dest_dir(self.session.lm.mds.channels_dir)
            dcfg.set_channel_download(True)
            self.session.lm.add(tdef, dcfg)<|MERGE_RESOLUTION|>--- conflicted
+++ resolved
@@ -220,13 +220,8 @@
         dcfg = DownloadConfig(state_dir=self.session.config.get_state_dir())
         dcfg.set_dest_dir(self.session.lm.mds.channels_dir)
         dcfg.set_channel_download(True)
-<<<<<<< HEAD
         tdef = TorrentDefNoMetainfo(infohash=bytes(channel.infohash), name=channel.dirname)
-        download = self.session.start_download_from_tdef(tdef, dcfg)
-=======
-        tdef = TorrentDefNoMetainfo(infohash=str(channel.infohash), name=channel.dirname)
         download = self.session.start_download_from_tdef(tdef, dcfg, hidden=True)
->>>>>>> 360172b5
 
         def _add_channel_to_processing_queue(_):
             self.channels_processing_queue[channel.infohash] = (PROCESS_CHANNEL_DIR, channel)

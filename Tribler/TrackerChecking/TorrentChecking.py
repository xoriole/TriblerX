--- conflicted
+++ resolved
@@ -1,295 +1,271 @@
-# written by Yuan Yuan
-# see LICENSE.txt for license information
-#
-#  
-# Tracker Checking Algortihm
-# ==========================
-# 
-# the detail design is:
-# 
-# The reply of the tracker-checking:
-# 
-# tracker-checking 1: the tracker reply fully and there is at least one seeders for that torrent file.
-# tracker-checking 2: the tracker reply fully and there is no seeders for that torrent file.
-# tracker-checking 3: the tracker connecting time out. 
-# tracker-checking 4: the tracker has password protection.
-# tracker-checking 5: the tracker returned an error or other message
-# 
-# the status of a certain torrent file:
-# 
-# torrent-status 1: good. (tracker-checking 1)
-# torrent-status 2: not available now. (tracker-checking 2 and 3) If the status continue several times,
-#                   then the status will change to torrent-status 3.
-# torrent-status 3: dead. (tracker-checking 4 and 5) The torrent file can be deleted 
-# 
-# two limitations:
-# 1. "only check torrent files at a rate of 1 per minute."
-# 2. "for every known torrent file the tracker is contacted no more than a certain rate". (I change the 
-#    "once a day" to " a certain rate",later I will explain why)
-# 
-# design detail:
-# there will be 3 list in the system: a list of "good" torrent files (list_good),a list of 
-# "not available now" torrent files(list_unknown) and a list of  "dead" torrent files(list_dead).
-# 
-# Suppose:
-# g = len(list_good)
-# n = len(list_unknown)
-# 
-# the algorithm is like this:
-# 
-# r = rand(0,1)
-# if (r <= fun(g,n)):                # judgeing to pop list_good or list_unknown
-#    while (1):                # pop the first torrent file from list_good
-#        torrent = list_good.getFirst()        
-#        if torrent.ignoreNumber > 0:        # whether to ignore 
-#            torrent.ignoreNumber -= 1
-#            list_good.append(torrent)
-#        else:
-#            break
-#    if not_too_fast(torrent):        # limitation 2 (see up)
-#        status = tracker_check(torrent)  # check the status of the torrent file from tracker
-#        if (status == 'good'):
-#            setTime(torrent)    # set the last checking time
-#            setIgnoreNumber(torrent) # set the ignoreNumber
-#            list_good.append(torrent)  # add torrent to the tail of the list_good
-#        if (status == 'not available now')
-#            setTime(torrent)
-#            setIgnoreNumber(torrent)
-#            torrent.retryNumber = 0
-#            list_unknown.append(torrent)    # add torrent to the tail of the list_unknown
-# else:
-#    while (1):                    # pop the first torrent file from list_unknown
-#        torrent = list_unknown.getFirst()        
-#        if torrent.ignoreNumber > 0:        # whether to ignore 
-#            torrent.ignoreNumber -= 1
-#            list_unknown.append(torrent)
-#        else:
-#            break
-#    if not_too_fast(torrent):        # limitation 2 (see up)
-#        status = tracker_check(torrent)
-#        if (status == 'good'):
-#            setTime(torrent)    # set the last checking time
-#            setIgnoreNumber(torrent)
-#            list_good.append(torrent)  # add torrent to the tail of the list_good
-#        if (status == 'not available now')
-#            setTime(torrent)
-#            if too_much_retry(torrent):     # judge whether this torrent file should add to the list_dead
-#                list_dead.append(torrent)     # add torrent to the tail of the list_dead
-#            else:
-#                torrent.retryNumber += 1
-#                setIgnoreNumber(torrent)
-#                list_unknown.append(torrent)    # add torrent to the tail of the list_unknown
-#        
-# 
-# design issue:
-# 
-# First. we use fun(g,n) to control the selection between list_good or list_unknown. now we can simply 
-# implement it like this:
-# 
-# def fun(g,n):
-#    total = g + n
-#    if (g / total) > THRESHOLD:
-#        return (g / total)
-#    else
-#        return THRESHOLD
-# 
-# The THRESHOLD is used to insure that the chance that we select the list_unknown is not too low,because 
-# our major goal is to give each torrent file a certain status.
-# 
-# Another factor to control the efficiency of this algorithm may be the "torrent.ignoreNumber",the 
-# setIgnoreNumber function. To implement "the more popular, recommended and active the torrent, the 
-# more often it will be checked". we can just simple set the ignoreNumber of an unpopular (or 
-# un-recommended or un-active) torrent file to n (n > 0,means the ignore times,count from "number of source","recommendation value" and "age"),then its checking-frequency will be 1/(n + 1) as the popular torrent file.
-# 
-# About the "not_too_fast" function,we may not use the rule that "for every known torrent file the 
-# tracker is contacted no more than once a day". Because for a client contain 5000 torrent files,
-# "once a day" may be a good choice. But for a client just has 100 torrent files,I think twice a day 
-# may also be acceptable.
-# 
-# Note we do not use "Rank method",because to keep a sorted 5000-length list is too expensive. 
-#
-# Arno, 2007-07-13: Apparently the retry part was not implemented or has been removed since the design.
-#
-#
-#===============================================================================
-
-import sys
-from threading import Thread
-from random import random
-from time import time, asctime
-
-from Tribler.TrackerChecking.TrackerChecking import trackerChecking
-from Tribler.TrackerChecking.TorrentCheckingList import TorrentCheckingList
-from Tribler.CacheDB.SynDBHandler import SynTorrentDBHandler
-from Tribler.DecentralizedTracking.mainlineDHTChecker import mainlineDHTChecker
-
-<<<<<<< HEAD
-from threading import Thread
-from random import random
-from time import time, asctime
-
-DEBUG = False
-=======
-DEBUG = True
->>>>>>> f492f61c
-
-class TorrentChecking(Thread):
-    
-    def __init__(self):
-        Thread.__init__(self)
-        self.setName('TorrentChecking'+self.getName())
-        if DEBUG:
-            print 'TorrentChecking: Started torrentchecking'
-        self.setDaemon(True)
-        
-        self.torrentList = TorrentCheckingList.getInstance()
-        self.retryThreshold = 10
-        self.gnThreashold = 0.9
-        self.torrent_db = SynTorrentDBHandler()
-<<<<<<< HEAD
-        Thread.__init__(self)
-        self.setName('TorrentChecking'+self.getName())
-        if DEBUG:
-            print 'TorrentChecking: Started torrentchecking'
-        self.setDaemon(True)
-=======
-        self.mldhtchecker = mainlineDHTChecker.getInstance() 
->>>>>>> f492f61c
-        
-    def run(self):
-        self.torrentList.acquire()
-        g = self.torrentList.getGoodLen()
-        n = self.torrentList.getUnknownLen()
-        self.torrentList.release()
-
-        r = random()
-        if (r < self.gnFun(g, n)):
-            # good list
-            if (g == 0):
-                return;
-
-            self.torrentList.acquire()
-            torrent = self.torrentList.getFirstGood()
-            self.torrentList.release()
-            if not torrent:
-                return
-            if DEBUG:
-<<<<<<< HEAD
-                print "TorrentChecking: ", asctime(), "Get From Good", repr(torrent["info"]["name"])
-=======
-                #print "TorrentChecking: ", asctime(), "Get From Good", repr(torrent["info"]["name"])
-                pass
->>>>>>> f492f61c
-            # whether to ignore
-            if (torrent["ignore_number"] > 0):    
-                torrent["ignore_number"] -= 1
-                self.torrent_db.updateTorrent(torrent['infohash'], updateFlag=True, 
-                                              ignore_number=torrent["ignore_number"])
-                return
-            
-            # whether too fast
-            if (self.tooFast(torrent)):
-                self.torrent_db.updateTorrent(torrent['infohash'], updateFlag=True)
-                return
-            
-            # may be block here because the internet IO
-            trackerChecking(torrent)
-            
-            # Must come after tracker check, such that if tracker dead and DHT still alive, the
-            # status is still set to good
-            self.mldhtchecker.lookup(torrent['infohash'])
-            
-            self.setIgnoreNumber(torrent)            # set the ignore_number
-            
-            kw = {
-                'last_check_time': int(time()),
-                'seeder': torrent['seeder'],
-                'leecher': torrent['leecher'],
-                'status': torrent['status'],
-                'ignore_number': torrent['ignore_number'],
-                'retry_number': torrent['retry_number'],
-                #'info': torrent['info']
-                }
-            self.torrent_db.updateTorrent(torrent['infohash'], updateFlag=True, **kw)
-        else:   
-            # unknown list
-            if (n == 0):
-                return
-            
-            self.torrentList.acquire()
-            torrent = self.torrentList.getFirstUnknown()
-            self.torrentList.release()
-            if not torrent:
-                return
-            if DEBUG:
-<<<<<<< HEAD
-                print "TorrentChecking: ", asctime(), "Get from Unknown", repr(torrent["info"]["name"])
-=======
-                #print "TorrentChecking: ", asctime(), "Get from Unknown", repr(torrent["info"]["name"])
-                pass
->>>>>>> f492f61c
-            # whether to ignore
-            if (torrent["ignore_number"] > 0):    
-                torrent["ignore_number"] -= 1
-                self.torrent_db.updateTorrent(torrent['infohash'], updateFlag=True, 
-                                              ignore_number=torrent["ignore_number"])
-                return
-            
-            # whether too fast
-            if (self.tooFast(torrent)):
-                self.torrent_db.updateTorrent(torrent['infohash'], updateFlag=True)
-                return
-            
-            
-            # may be block here because the internet IO
-            trackerChecking(torrent)
-            
-            # Must come after tracker check, such that if tracker dead and DHT still alive, the
-            # status is still set to good
-            self.mldhtchecker.lookup(torrent['infohash'])
-            
-            self.setIgnoreNumber(torrent)
-            kw = {
-                'last_check_time': int(time()),
-                'seeder': torrent['seeder'],
-                'leecher': torrent['leecher'],
-                'status': torrent['status'],
-                'ignore_number': torrent['ignore_number'],
-                'retry_number': torrent['retry_number'],
-                #'info': torrent['info']
-                }
-            self.torrent_db.updateTorrent(torrent['infohash'], updateFlag=True, **kw)
-        
-        
-    
-    def gnFun(self, g, n):            # judgeing to pop list_good or list_unknown
-        if (n == 0):
-            return 1
-        total = float(g + 2 * n)        # list_unkown 2x as fast as list_good
-        result = g / total
-        if (result > self.gnThreashold):
-            result = self.gnThreashold
-        return result
-            
-    def tooFast(self, torrent):
-        interval_time = long(time()) - torrent["last_check_time"]
-        if interval_time < 60 * 5:
-            return True
-        return False
-    
-        
-    def setIgnoreNumber(self,torrent):
-        if (torrent["status"] == "good"):
-            torrent["ignore_number"] = 0
-        elif (torrent["status"] == "unknown"):
-            if (torrent["retry_number"] > self.retryThreshold):    # dead
-                torrent["ignore_number"] = 0
-            else:
-                torrent["ignore_number"] = torrent["retry_number"]
-        else:
-            torrent["ignore_number"] = 0
-        
-    def tooMuchRetry(self, torrent):
-        if (torrent["retry_number"] > self.retryThreshold):
-            return True
-        return False
+# written by Yuan Yuan
+# see LICENSE.txt for license information
+#
+#  
+# Tracker Checking Algortihm
+# ==========================
+# 
+# the detail design is:
+# 
+# The reply of the tracker-checking:
+# 
+# tracker-checking 1: the tracker reply fully and there is at least one seeders for that torrent file.
+# tracker-checking 2: the tracker reply fully and there is no seeders for that torrent file.
+# tracker-checking 3: the tracker connecting time out. 
+# tracker-checking 4: the tracker has password protection.
+# tracker-checking 5: the tracker returned an error or other message
+# 
+# the status of a certain torrent file:
+# 
+# torrent-status 1: good. (tracker-checking 1)
+# torrent-status 2: not available now. (tracker-checking 2 and 3) If the status continue several times,
+#                   then the status will change to torrent-status 3.
+# torrent-status 3: dead. (tracker-checking 4 and 5) The torrent file can be deleted 
+# 
+# two limitations:
+# 1. "only check torrent files at a rate of 1 per minute."
+# 2. "for every known torrent file the tracker is contacted no more than a certain rate". (I change the 
+#    "once a day" to " a certain rate",later I will explain why)
+# 
+# design detail:
+# there will be 3 list in the system: a list of "good" torrent files (list_good),a list of 
+# "not available now" torrent files(list_unknown) and a list of  "dead" torrent files(list_dead).
+# 
+# Suppose:
+# g = len(list_good)
+# n = len(list_unknown)
+# 
+# the algorithm is like this:
+# 
+# r = rand(0,1)
+# if (r <= fun(g,n)):                # judgeing to pop list_good or list_unknown
+#    while (1):                # pop the first torrent file from list_good
+#        torrent = list_good.getFirst()        
+#        if torrent.ignoreNumber > 0:        # whether to ignore 
+#            torrent.ignoreNumber -= 1
+#            list_good.append(torrent)
+#        else:
+#            break
+#    if not_too_fast(torrent):        # limitation 2 (see up)
+#        status = tracker_check(torrent)  # check the status of the torrent file from tracker
+#        if (status == 'good'):
+#            setTime(torrent)    # set the last checking time
+#            setIgnoreNumber(torrent) # set the ignoreNumber
+#            list_good.append(torrent)  # add torrent to the tail of the list_good
+#        if (status == 'not available now')
+#            setTime(torrent)
+#            setIgnoreNumber(torrent)
+#            torrent.retryNumber = 0
+#            list_unknown.append(torrent)    # add torrent to the tail of the list_unknown
+# else:
+#    while (1):                    # pop the first torrent file from list_unknown
+#        torrent = list_unknown.getFirst()        
+#        if torrent.ignoreNumber > 0:        # whether to ignore 
+#            torrent.ignoreNumber -= 1
+#            list_unknown.append(torrent)
+#        else:
+#            break
+#    if not_too_fast(torrent):        # limitation 2 (see up)
+#        status = tracker_check(torrent)
+#        if (status == 'good'):
+#            setTime(torrent)    # set the last checking time
+#            setIgnoreNumber(torrent)
+#            list_good.append(torrent)  # add torrent to the tail of the list_good
+#        if (status == 'not available now')
+#            setTime(torrent)
+#            if too_much_retry(torrent):     # judge whether this torrent file should add to the list_dead
+#                list_dead.append(torrent)     # add torrent to the tail of the list_dead
+#            else:
+#                torrent.retryNumber += 1
+#                setIgnoreNumber(torrent)
+#                list_unknown.append(torrent)    # add torrent to the tail of the list_unknown
+#        
+# 
+# design issue:
+# 
+# First. we use fun(g,n) to control the selection between list_good or list_unknown. now we can simply 
+# implement it like this:
+# 
+# def fun(g,n):
+#    total = g + n
+#    if (g / total) > THRESHOLD:
+#        return (g / total)
+#    else
+#        return THRESHOLD
+# 
+# The THRESHOLD is used to insure that the chance that we select the list_unknown is not too low,because 
+# our major goal is to give each torrent file a certain status.
+# 
+# Another factor to control the efficiency of this algorithm may be the "torrent.ignoreNumber",the 
+# setIgnoreNumber function. To implement "the more popular, recommended and active the torrent, the 
+# more often it will be checked". we can just simple set the ignoreNumber of an unpopular (or 
+# un-recommended or un-active) torrent file to n (n > 0,means the ignore times,count from "number of source","recommendation value" and "age"),then its checking-frequency will be 1/(n + 1) as the popular torrent file.
+# 
+# About the "not_too_fast" function,we may not use the rule that "for every known torrent file the 
+# tracker is contacted no more than once a day". Because for a client contain 5000 torrent files,
+# "once a day" may be a good choice. But for a client just has 100 torrent files,I think twice a day 
+# may also be acceptable.
+# 
+# Note we do not use "Rank method",because to keep a sorted 5000-length list is too expensive. 
+#
+# Arno, 2007-07-13: Apparently the retry part was not implemented or has been removed since the design.
+#
+#
+#===============================================================================
+
+import sys
+from threading import Thread
+from random import random
+from time import time, asctime
+
+from Tribler.TrackerChecking.TrackerChecking import trackerChecking
+from Tribler.TrackerChecking.TorrentCheckingList import TorrentCheckingList
+from Tribler.CacheDB.SynDBHandler import SynTorrentDBHandler
+from Tribler.DecentralizedTracking.mainlineDHTChecker import mainlineDHTChecker
+
+DEBUG = True
+
+class TorrentChecking(Thread):
+    
+    def __init__(self):
+        Thread.__init__(self)
+        self.setName('TorrentChecking'+self.getName())
+        if DEBUG:
+            print 'TorrentChecking: Started torrentchecking'
+        self.setDaemon(True)
+        
+        self.torrentList = TorrentCheckingList.getInstance()
+        self.retryThreshold = 10
+        self.gnThreashold = 0.9
+        self.torrent_db = SynTorrentDBHandler()
+        self.mldhtchecker = mainlineDHTChecker.getInstance() 
+        
+    def run(self):
+        self.torrentList.acquire()
+        g = self.torrentList.getGoodLen()
+        n = self.torrentList.getUnknownLen()
+        self.torrentList.release()
+
+        r = random()
+        if (r < self.gnFun(g, n)):
+            # good list
+            if (g == 0):
+                return;
+
+            self.torrentList.acquire()
+            torrent = self.torrentList.getFirstGood()
+            self.torrentList.release()
+            if not torrent:
+                return
+            if DEBUG:
+                #print "TorrentChecking: ", asctime(), "Get From Good", repr(torrent["info"]["name"])
+                pass
+            # whether to ignore
+            if (torrent["ignore_number"] > 0):    
+                torrent["ignore_number"] -= 1
+                self.torrent_db.updateTorrent(torrent['infohash'], updateFlag=True, 
+                                              ignore_number=torrent["ignore_number"])
+                return
+            
+            # whether too fast
+            if (self.tooFast(torrent)):
+                self.torrent_db.updateTorrent(torrent['infohash'], updateFlag=True)
+                return
+            
+            # may be block here because the internet IO
+            trackerChecking(torrent)
+            
+            # Must come after tracker check, such that if tracker dead and DHT still alive, the
+            # status is still set to good
+            self.mldhtchecker.lookup(torrent['infohash'])
+            
+            self.setIgnoreNumber(torrent)            # set the ignore_number
+            
+            kw = {
+                'last_check_time': int(time()),
+                'seeder': torrent['seeder'],
+                'leecher': torrent['leecher'],
+                'status': torrent['status'],
+                'ignore_number': torrent['ignore_number'],
+                'retry_number': torrent['retry_number'],
+                #'info': torrent['info']
+                }
+            self.torrent_db.updateTorrent(torrent['infohash'], updateFlag=True, **kw)
+        else:   
+            # unknown list
+            if (n == 0):
+                return
+            
+            self.torrentList.acquire()
+            torrent = self.torrentList.getFirstUnknown()
+            self.torrentList.release()
+            if not torrent:
+                return
+            if DEBUG:
+                #print "TorrentChecking: ", asctime(), "Get from Unknown", repr(torrent["info"]["name"])
+                pass
+            # whether to ignore
+            if (torrent["ignore_number"] > 0):    
+                torrent["ignore_number"] -= 1
+                self.torrent_db.updateTorrent(torrent['infohash'], updateFlag=True, 
+                                              ignore_number=torrent["ignore_number"])
+                return
+            
+            # whether too fast
+            if (self.tooFast(torrent)):
+                self.torrent_db.updateTorrent(torrent['infohash'], updateFlag=True)
+                return
+            
+            
+            # may be block here because the internet IO
+            trackerChecking(torrent)
+            
+            # Must come after tracker check, such that if tracker dead and DHT still alive, the
+            # status is still set to good
+            self.mldhtchecker.lookup(torrent['infohash'])
+            
+            self.setIgnoreNumber(torrent)
+            kw = {
+                'last_check_time': int(time()),
+                'seeder': torrent['seeder'],
+                'leecher': torrent['leecher'],
+                'status': torrent['status'],
+                'ignore_number': torrent['ignore_number'],
+                'retry_number': torrent['retry_number'],
+                #'info': torrent['info']
+                }
+            self.torrent_db.updateTorrent(torrent['infohash'], updateFlag=True, **kw)
+        
+        
+    
+    def gnFun(self, g, n):            # judgeing to pop list_good or list_unknown
+        if (n == 0):
+            return 1
+        total = float(g + 2 * n)        # list_unkown 2x as fast as list_good
+        result = g / total
+        if (result > self.gnThreashold):
+            result = self.gnThreashold
+        return result
+            
+    def tooFast(self, torrent):
+        interval_time = long(time()) - torrent["last_check_time"]
+        if interval_time < 60 * 5:
+            return True
+        return False
+    
+        
+    def setIgnoreNumber(self,torrent):
+        if (torrent["status"] == "good"):
+            torrent["ignore_number"] = 0
+        elif (torrent["status"] == "unknown"):
+            if (torrent["retry_number"] > self.retryThreshold):    # dead
+                torrent["ignore_number"] = 0
+            else:
+                torrent["ignore_number"] = torrent["retry_number"]
+        else:
+            torrent["ignore_number"] = 0
+        
+    def tooMuchRetry(self, torrent):
+        if (torrent["retry_number"] > self.retryThreshold):
+            return True
+        return False
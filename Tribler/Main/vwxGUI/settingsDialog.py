# Written by Richard Gwin
# Modified by Niels Zeilemaker
<<<<<<< HEAD
=======
# Updated by George Milescu
>>>>>>> 16bedadc
# see LICENSE.txt for license information
import wx
import wx.xrc as xrc
import wx.lib.imagebrowser as ib
import sys, os
import cStringIO
import tempfile
import atexit


from Tribler.Main.vwxGUI.GuiUtility import GUIUtility
from Tribler.Main.vwxGUI.IconsManager import IconsManager, data2wxImage, data2wxBitmap, ICON_MAX_DIM
from Tribler.Main.Dialogs.socnetmyinfo import MyInfoWizard
from Tribler.Main.globals import DefaultDownloadStartupConfig,get_default_dscfg_filename
from Tribler.Main.vwxGUI.UserDownloadChoice import UserDownloadChoice
from Tribler.Core.simpledefs import DLSTATUS_SEEDING, DLSTATUS_DOWNLOADING
from Tribler.Core.API import *

class SettingsDialog(wx.Dialog):
    def __init__(self):
        self.elementsName = ['myNameField', \
                             'thumb', \
                             'edit', \
                             'browse', \
                             'firewallValue', \
                             'firewallStatusText', \
                             'firewallStatus', \
                             'familyFilter', \
                             'uploadCtrl', \
                             'downloadCtrl', \
                             'zeroUp', \
                             'fiftyUp', \
                             'hundredUp', \
                             'unlimitedUp', \
                             'seventyfiveDown', \
                             'threehundredDown', \
                             'sixhundreddDown', \
                             'unlimitedDown', \
                             'diskLocationCtrl', \
                             'diskLocationChoice', \
                             'portChange', \
                             'externalplayer',\
                             'batchstart',\
                             'batchstop']

        self.myname = None
        self.elements = {}
        self.currentPortValue = None
        
        pre = wx.PreDialog() 
        self.PostCreate(pre) 
        self.Bind(wx.EVT_WINDOW_CREATE, self.OnCreate) 
        
    def OnCreate(self, event):
        self.Unbind(wx.EVT_WINDOW_CREATE)
        wx.CallAfter(self._PostInit)
        event.Skip()
        return True
 
    def _PostInit(self):
        self.guiUtility = GUIUtility.getInstance()
        self.utility = self.guiUtility.utility
        self.defaultDLConfig = DefaultDownloadStartupConfig.getInstance()

        dialog = xrc.XRCCTRL(self, "settingsDialog")
        for element in self.elementsName:
            xrcElement = xrc.XRCCTRL(dialog, element)
            if not xrcElement:
                print 'settingsOverviewPanel: Error: Could not identify xrc element:',element
            self.elements[element] = xrcElement
        
        #Building tree
        self.tree = xrc.XRCCTRL(self,"settings_tree")
        root = self.tree.AddRoot('Root')
        self.tree.SelectItem(self.tree.AppendItem(root,'General',data=wx.TreeItemData(xrc.XRCCTRL(self,"general_panel"))),True)
        self.tree.AppendItem(root,'Connection',data=wx.TreeItemData(xrc.XRCCTRL(self,"connection_panel")))
        self.tree.AppendItem(root,'Bandwidth',data=wx.TreeItemData(xrc.XRCCTRL(self,"bandwidth_panel")))
        self.tree.AppendItem(root,'Misc',data=wx.TreeItemData(xrc.XRCCTRL(self,"misc_panel")))
        self.tree.Bind(wx.EVT_TREE_SEL_CHANGING, self.OnSelectionChanging)

        #Bind event listeners
        self.elements['diskLocationChoice'].Bind(wx.EVT_CHECKBOX, self.OnDownloadChoice)
        
        self.elements['zeroUp'].Bind(wx.EVT_BUTTON, lambda event: self.setUp(0, event))
        self.elements['fiftyUp'].Bind(wx.EVT_BUTTON, lambda event: self.setUp(50, event))
        self.elements['hundredUp'].Bind(wx.EVT_BUTTON, lambda event: self.setUp(100, event))
        self.elements['unlimitedUp'].Bind(wx.EVT_BUTTON, lambda event: self.setUp('unlimited', event))

        self.elements['seventyfiveDown'].Bind(wx.EVT_BUTTON, lambda event: self.setDown(75, event))
        self.elements['threehundredDown'].Bind(wx.EVT_BUTTON, lambda event: self.setDown(300, event))
        self.elements['sixhundreddDown'].Bind(wx.EVT_BUTTON, lambda event: self.setDown(600, event))
        self.elements['unlimitedDown'].Bind(wx.EVT_BUTTON, lambda event: self.setDown('unlimited', event))

        self.elements['uploadCtrl'].Bind(wx.EVT_KEY_DOWN, self.removeUnlimited)
        self.elements['downloadCtrl'].Bind(wx.EVT_KEY_DOWN, self.removeUnlimited)
        
        self.elements['edit'].Bind(wx.EVT_BUTTON, self.EditClicked)
        self.elements['browse'].Bind(wx.EVT_BUTTON, self.BrowseClicked)
        
        self.elements['batchstart'].Bind(wx.EVT_BUTTON, lambda event: self.OnMultiple(True))
        self.elements['batchstop'].Bind(wx.EVT_BUTTON, lambda event: self.OnMultiple(False))
        
        self.Bind(wx.EVT_BUTTON, self.saveAll, id = xrc.XRCID("wxID_OK"))
        self.Bind(wx.EVT_BUTTON, self.cancelAll, id = xrc.XRCID("wxID_CANCEL"))
        
        #Loading settings
        self.myname = self.utility.session.get_nickname()
        mime, data = self.utility.session.get_mugshot()
        if data is None:
            im = IconsManager.getInstance()
            self.mugshot = im.get_default('personsMode','DEFAULT_THUMB')
        else:
            self.mugshot = data2wxBitmap(mime, data)
        
        self.elements['myNameField'].SetValue(self.myname)
        self.elements['thumb'].setBitmap(self.mugshot)
        
        if self.guiUtility.frame.SRstatusbar.IsReachable():
            self.elements['firewallStatus'].setSelected(2)
            self.elements['firewallStatusText'].SetLabel('Port is working')
        
        if self.utility.config.Read('family_filter', "boolean"):
            self.elements['familyFilter'].SetSelection(0)
        else:
            self.elements['familyFilter'].SetSelection(1)

        self.currentPopup = self.guiUtility.utility.config.Read('popup_player', "boolean")
        if self.currentPopup:
            self.elements['externalplayer'].SetSelection(1)
        else:
            self.elements['externalplayer'].SetSelection(0)
        
        self.currentPortValue = str(self.guiUtility.get_port_number())
        self.elements['firewallValue'].SetValue(self.currentPortValue)
        
        maxdownloadrate = self.guiUtility.utility.config.Read('maxdownloadrate', 'int')
        if maxdownloadrate == 0:
            self.elements['downloadCtrl'].SetValue('unlimited')        
        else:
            self.elements['downloadCtrl'].SetValue(str(maxdownloadrate))
        
        maxuploadrate = self.guiUtility.utility.config.Read('maxuploadrate', 'int')
        if maxuploadrate == -1:
            self.elements['uploadCtrl'].SetValue('0')        
        elif maxuploadrate == 0:
            self.elements['uploadCtrl'].SetValue('unlimited')        
        else:
            self.elements['uploadCtrl'].SetValue(str(maxuploadrate))
        
        self.currentDestDir = self.defaultDLConfig.get_dest_dir()
        self.elements['diskLocationCtrl'].SetValue(self.currentDestDir)
        self.elements['diskLocationCtrl'].Enable(not self.defaultDLConfig.get_show_saveas())
        self.elements['diskLocationChoice'].SetValue(self.defaultDLConfig.get_show_saveas())
        
        wx.CallAfter(self.Refresh)
    
    def OnSelectionChanging(self, event):
        old_item = event.GetOldItem() 
        new_item = event.GetItem()
        try:
            self.tree.GetItemData(old_item).GetData().Hide()
            self.tree.GetItemData(new_item).GetData().Show(True)
            self.Layout()
            self.Refresh()
        except:
            pass
    
    def OnDownloadChoice(self, event):
        checked = self.elements['diskLocationChoice'].IsChecked()
        self.elements['diskLocationCtrl'].Enable(not checked)

    def setUp(self, value, event = None):
        self.resetUploadDownloadCtrlColour()
        self.elements['uploadCtrl'].SetValue(str(value))
                
        if event:
            event.Skip()
        
    def setDown(self, value, event = None):
        self.resetUploadDownloadCtrlColour()
        self.elements['downloadCtrl'].SetValue(str(value))
        
        if event:
            event.Skip()    
    
    def resetUploadDownloadCtrlColour(self):
        self.elements['uploadCtrl'].SetForegroundColour(wx.BLACK)
        self.elements['downloadCtrl'].SetForegroundColour(wx.BLACK)

    def removeUnlimited(self, event):
        textCtrl = event.GetEventObject()
        if textCtrl.GetValue().strip() == 'unlimited':
            textCtrl.SetValue('')
        event.Skip()

    def saveAll(self, event):
        errors = {}
        
        valdown = self.elements['downloadCtrl'].GetValue().strip()
        if valdown != 'unlimited' and (not valdown.isdigit() or int(valdown) <= 0):
            errors['downloadCtrl'] = 'Value must be a digit'
        
        valup = self.elements['uploadCtrl'].GetValue().strip()
        if valup != 'unlimited' and (not valup.isdigit() or int(valup) < 0):
            errors['uploadCtrl'] = 'Value must be a digit'
        
        valport = self.elements['firewallValue'].GetValue().strip()
        if not valport.isdigit():
            errors['firewallValue'] = 'Value must be a digit'
        
        valdir = self.elements['diskLocationCtrl'].GetValue().strip()
        if not os.path.exists(valdir):
            errors['diskLocationCtrl'] = 'Location does not exist'
            
        valname = self.elements['myNameField'].GetValue()
        if len(valname) > 40:
            errors['myNameField'] = 'Max 40 characters'
        
        if len(errors) == 0: #No errors found, continue saving
            restart = False
            
            if valdown == 'unlimited':
                self.utility.ratelimiter.set_global_max_speed(DOWNLOAD, 0)
                self.guiUtility.utility.config.Write('maxdownloadrate', '0')
            else:
                self.utility.ratelimiter.set_global_max_speed(DOWNLOAD, int(valdown))
                self.guiUtility.utility.config.Write('maxdownloadrate', valdown)

            if valup == 'unlimited':
                self.utility.ratelimiter.set_global_max_speed(UPLOAD, 0)
                self.utility.ratelimiter.set_global_max_seedupload_speed(0)
                self.guiUtility.utility.config.Write('maxuploadrate', '0')
                self.guiUtility.utility.config.Write('maxseeduploadrate', '0')
            elif valup == '0':
                self.utility.ratelimiter.set_global_max_speed(UPLOAD, 0.0001)
                self.utility.ratelimiter.set_global_max_seedupload_speed(0.0001)
                self.guiUtility.utility.config.Write('maxuploadrate', '-1')
                self.guiUtility.utility.config.Write('maxseeduploadrate', '-1')
            else: 
                self.utility.ratelimiter.set_global_max_speed(UPLOAD, int(valup))
                self.utility.ratelimiter.set_global_max_seedupload_speed(int(valup))
                self.guiUtility.utility.config.Write('maxuploadrate', valup)
                self.guiUtility.utility.config.Write('maxseeduploadrate', valup)

            if valport != self.currentPortValue:
                self.currentPortValue = self.elements['firewallValue'].GetValue()
                self.utility.config.Write('minport', valport)
                self.guiUtility.set_port_number(valport) 
                self.guiUtility.set_firewall_restart(True)
                restart = True
            
            showSave = self.elements['diskLocationChoice'].IsChecked()
            if showSave != self.defaultDLConfig.get_show_saveas():
                self.defaultDLConfig.set_show_saveas(showSave)
                self.saveDefaultDownloadConfig()
                
            if valdir != self.currentDestDir:
                self.defaultDLConfig.set_dest_dir(valdir)
                self.saveDefaultDownloadConfig()
                
                self.moveCollectedTorrents(self.currentDestDir, valdir)
                restart = True

            state_dir = self.utility.session.get_state_dir()
            cfgfilename = self.utility.session.get_default_config_filename(state_dir)
            scfg = SessionStartupConfig.load(cfgfilename)
            for target in [scfg,self.utility.session]:
                try:
                    target.set_nickname(self.elements['myNameField'].GetValue())
                    if getattr(self, 'icondata', False):
                        target.set_mugshot(self.icondata, mime='image/jpeg')
                except:
                    print_exc()
                    
            scfg.save(cfgfilename)
            
            channelcast_db = self.utility.session.open_dbhandler(NTFY_CHANNELCAST) 
            channelcast_db.updateMyChannelName(self.myname)
            self.guiUtility.toggleFamilyFilter(self.elements['familyFilter'].GetSelection() == 0)
            
            selectedPopup = self.elements['externalplayer'].GetSelection() == 1
            if self.currentPopup != selectedPopup:
                self.guiUtility.utility.config.Write('popup_player', selectedPopup, "boolean")
                restart = True
            
            if restart:
                dlg = wx.MessageDialog(self, "A restart is required for these changes to take effect.\nDo you want to restart Tribler now?","Restart required", wx.ICON_QUESTION|wx.YES_NO|wx.YES_DEFAULT)
                if dlg.ShowModal() == wx.ID_YES:
                    self.guiUtility.frame.Restart()
                dlg.Destroy()
            self.EndModal(1)
            event.Skip()
        else:
            for error in errors.keys():
                if sys.platform != 'darwin':
                    self.elements[error].SetForegroundColour(wx.RED)
                self.elements[error].SetValue(errors[error])
                    
    def cancelAll(self, event):
        self.EndModal(1)
    
    def EditClicked(self, event = None):
        dlg = ib.ImageDialog(self, get_picture_dir())
        dlg.Centre()
        if dlg.ShowModal() == wx.ID_OK:
            self.iconpath = dlg.GetFile()
            self.process_input()
        else:
            pass
        dlg.Destroy()
    
    def BrowseClicked(self, event = None):
        dlg = wx.DirDialog(self,"Choose download directory", style = wx.DEFAULT_DIALOG_STYLE)
        dlg.SetPath(self.defaultDLConfig.get_dest_dir())
        if dlg.ShowModal() == wx.ID_OK:
            self.elements['diskLocationCtrl'].SetForegroundColour(wx.BLACK)
            self.elements['diskLocationCtrl'].SetValue(dlg.GetPath())
        else:
            pass
    
    def OnMultiple(self, start):
        user_download_choice = UserDownloadChoice.get_singleton()
        
        choices = []
        dstates = []
        infohashes = []
        
        self.guiUtility.frame.librarylist.GetManager().refresh()
        items = self.guiUtility.frame.librarylist.GetItems()
        for item in items.values():
            started = False
            ds = item.original_data.get('ds', None)
            if ds and ds.get_status() in [DLSTATUS_SEEDING, DLSTATUS_DOWNLOADING]:
                started = True
                
            if start != started:
                choices.append(item.original_data['name'])
                dstates.append(ds)
                infohashes.append(item.original_data["infohash"])
         
        if len(choices) > 0:
            message = 'Please select all torrents which should be '
            if start:
                message += 'started.'
            else:
                message += 'stopped.'
            message += "\nUse ctrl+a to select all/deselect all."
            
            def bindAll(control):
                control.Bind(wx.EVT_KEY_DOWN, lambda event: self._SelectAll(dlg, event, len(choices)))
                func = getattr(control, 'GetChildren', False)
                if func:
                    for child in func():
                        bindAll(child)
            
            dlg = wx.MultiChoiceDialog(self, message, 'Select torrents', choices)
            dlg.allselected = False
            bindAll(dlg)
            
            if dlg.ShowModal() == wx.ID_OK:
                selections = dlg.GetSelections()
                for selection in selections:
                    if start:
                        if dstates[selection]:
                            dstates[selection].get_download().restart()
                        user_download_choice.set_download_state(infohashes[selection], "restart")
                        
                    else:
                        if dstates[selection]:
                            dstates[selection].get_download().stop()
                        
                        user_download_choice.set_download_state(infohashes[selection], "stop")
        else:
            message = "No torrents in library which could be "
            if start:
                message += "started."
            else:
                message += "stopped."
            dlg = wx.MessageDialog(self, message, 'No torrents found.', wx.OK | wx.ICON_INFORMATION)
            dlg.ShowModal()
        dlg.Destroy()
        
    def _SelectAll(self, dlg, event, nrchoices):
        if event.ControlDown():
            if event.GetKeyCode() == 65: #ctrl + a
                if dlg.allselected:
                    dlg.SetSelections([])
                else:
                    select = list(range(nrchoices))
                    dlg.SetSelections(select)
                dlg.allselected = not dlg.allselected
                

    def saveDefaultDownloadConfig(self):
        # Save DownloadStartupConfig
        dlcfgfilename = get_default_dscfg_filename(self.utility.session)
        self.defaultDLConfig.save(dlcfgfilename)
        
        # Arno, 2010-03-08: Apparently not copied correctly from abcoptions.py
        # Save SessionStartupConfig
        # Also change torrent collecting dir, which is by default in the default destdir
        state_dir = self.utility.session.get_state_dir()
        cfgfilename = Session.get_default_config_filename(state_dir)
        scfg = SessionStartupConfig.load(cfgfilename)

        defaultdestdir = self.defaultDLConfig.get_dest_dir()
        dirname = os.path.join(defaultdestdir,STATEDIR_TORRENTCOLL_DIR)
        for target in [scfg,self.utility.session]:
            try:
                target.set_torrent_collecting_dir(dirname)
            except:
                print_exc()
        scfg.save(cfgfilename)
    
    def moveCollectedTorrents(self, old_dir, new_dir):
        def move(old_dir, new_dir):
            
            #use os.renames as much as possible
            #use single file/dir copy if target exists
            def rename_or_merge(old, new):
                if os.path.exists(old):
                    if os.path.exists(new):
                        files = os.listdir(old)
                        for file in files:
                            oldfile = os.path.join(old, file)
                            newfile = os.path.join(new, file)
                            
                            if os.path.isdir(oldfile):
                                rename_or_merge(oldfile, newfile)
                            else:
                                os.rename(oldfile, newfile)
                    else:
                        os.renames(old, new)
            
            #physical move
            old_dirtf = os.path.join(old_dir, 'collected_torrent_files')
            new_dirtf = os.path.join(new_dir, 'collected_torrent_files')
            rename_or_merge(old_dirtf, new_dirtf)
            
            old_dirsf = os.path.join(old_dir, 'collected_subtitles_files')
            new_dirsf = os.path.join(new_dir, 'collected_subtitles_files')
            rename_or_merge(old_dirsf, new_dirsf)
        
            # ProxyService_
            old_dirdh = os.path.join(old_dir, 'proxyservice')
            new_dirdh = os.path.join(new_dir, 'proxyservice')
            rename_or_merge(old_dirdh, new_dirdh)
            
        atexit.register(move, old_dir, new_dir)
        
        msg = "Please wait while we update your MegaCache..."
        busyDlg = wx.BusyInfo(msg)
        try:
            time.sleep(0.3)
            wx.Yield()
        except:
            pass
        
        #update db
        self.guiUtility.torrentsearch_manager.torrent_db.updateTorrentDir(os.path.join(new_dir, 'collected_torrent_files'))
        
        busyDlg.Destroy()
        
    def process_input(self):
        try:
            im = wx.Image(self.iconpath)
            if im is None:
                self.show_inputerror(self.utility.lang.get('cantopenfile'))
            else:
                if sys.platform != 'darwin':
                    bm = wx.BitmapFromImage(im.Scale(ICON_MAX_DIM,ICON_MAX_DIM),-1)
                    thumbpanel = self.elements['thumb']
                    thumbpanel.setBitmap(bm)
                
                # Arno, 2008-10-21: scale image!
                sim = im.Scale(ICON_MAX_DIM,ICON_MAX_DIM)
                [thumbhandle,thumbfilename] = tempfile.mkstemp("user-thumb")
                os.close(thumbhandle)
                sim.SaveFile(thumbfilename,wx.BITMAP_TYPE_JPEG)
                
                f = open(thumbfilename,"rb")
                self.icondata = f.read()
                f.close()
                os.remove(thumbfilename)
        except:
            print_exc()
            self.show_inputerror(self.utility.lang.get('iconbadformat'))

    def show_inputerror(self,txt):
        dlg = wx.MessageDialog(self, txt, self.utility.lang.get('invalidinput'), wx.OK | wx.ICON_INFORMATION)
        dlg.ShowModal()
        dlg.Destroy()<|MERGE_RESOLUTION|>--- conflicted
+++ resolved
@@ -1,9 +1,6 @@
 # Written by Richard Gwin
 # Modified by Niels Zeilemaker
-<<<<<<< HEAD
-=======
-# Updated by George Milescu
->>>>>>> 16bedadc
+
 # see LICENSE.txt for license information
 import wx
 import wx.xrc as xrc

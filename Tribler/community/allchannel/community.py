from hashlib import sha1
from itertools import islice
from time import time

from conversion import AllChannelConversion

from Tribler.dispersy.dispersy import MissingMessageCache
from Tribler.dispersy.authentication import MemberAuthentication, NoAuthentication
from Tribler.dispersy.community import Community
from Tribler.dispersy.conversion import DefaultConversion
from Tribler.dispersy.database import IgnoreCommits
from Tribler.dispersy.destination import CandidateDestination, CommunityDestination
from Tribler.dispersy.dispersydatabase import DispersyDatabase
from Tribler.dispersy.distribution import FullSyncDistribution, DirectDistribution
from Tribler.dispersy.member import DummyMember, Member
from Tribler.dispersy.message import Message, DropMessage,\
    BatchConfiguration
from Tribler.dispersy.resolution import PublicResolution

from Tribler.community.channel.message import DelayMessageReqChannelMessage
from Tribler.community.channel.community import ChannelCommunity
from Tribler.community.channel.preview import PreviewChannelCommunity
from Tribler.community.allchannel.payload import ChannelCastRequestPayload,\
    ChannelCastPayload, VoteCastPayload, ChannelSearchPayload, ChannelSearchResponsePayload
from traceback import print_exc
import sys
from random import sample

if __debug__:
    from Tribler.dispersy.dprint import dprint
    from Tribler.dispersy.tool.lencoder import log

CHANNELCAST_FIRST_MESSAGE = 3.0
CHANNELCAST_INTERVAL = 15.0
CHANNELCAST_BLOCK_PERIOD = 10.0 * 60.0 #block for 10 minutes

DEBUG = False

class AllChannelCommunity(Community):
    """
    A single community that all Tribler members join and use to disseminate .torrent files.

    The dissemination of .torrent files, using 'community-propagate' messages, is NOT done using a
    dispersy sync mechanism.  We prefer more specific dissemination mechanism than dispersy
    provides.  Dissemination occurs by periodically sending:

     - N most recently received .torrent files
     - M random .torrent files
     - O most recent .torrent files, created by ourselves
     - P randomly choosen .torrent files, created by ourselves
    """
    @classmethod
    def get_master_members(cls):
# generated: Fri Nov 25 10:51:27 2011
# curve: high <<< NID_sect571r1 >>>
# len: 571 bits ~ 144 bytes signature
# pub: 170 3081a7301006072a8648ce3d020106052b81040027038192000405548a13626683d4788ab19393fa15c9e9d6f5ce0ff47737747fa511af6c4e956f523dc3d1ae8d7b83b850f21ab157dd4320331e2f136aa01e70d8c96df665acd653725e767da9b5079f25cebea808832cd16015815797906e90753d135ed2d796b9dfbafaf1eae2ebea3b8846716c15814e96b93ae0f5ffaec44129688a38ea35f879205fdbe117323e73076561f112
# pub-sha1 8164f55c2f828738fa779570e4605a81fec95c9d
# -----BEGIN PUBLIC KEY-----
# MIGnMBAGByqGSM49AgEGBSuBBAAnA4GSAAQFVIoTYmaD1HiKsZOT+hXJ6db1zg/0
# dzd0f6URr2xOlW9SPcPRro17g7hQ8hqxV91DIDMeLxNqoB5w2Mlt9mWs1lNyXnZ9
# qbUHnyXOvqgIgyzRYBWBV5eQbpB1PRNe0teWud+6+vHq4uvqO4hGcWwVgU6WuTrg
# 9f+uxEEpaIo46jX4eSBf2+EXMj5zB2Vh8RI=
# -----END PUBLIC KEY-----
        master_key = "3081a7301006072a8648ce3d020106052b81040027038192000405548a13626683d4788ab19393fa15c9e9d6f5ce0ff47737747fa511af6c4e956f523dc3d1ae8d7b83b850f21ab157dd4320331e2f136aa01e70d8c96df665acd653725e767da9b5079f25cebea808832cd16015815797906e90753d135ed2d796b9dfbafaf1eae2ebea3b8846716c15814e96b93ae0f5ffaec44129688a38ea35f879205fdbe117323e73076561f112".decode("HEX")
        master = Member(master_key)
        return [master]

    @classmethod
    def load_community(cls, master, my_member, integrate_with_tribler = True, auto_join_channel = False):
        dispersy_database = DispersyDatabase.get_instance()
        try:
            dispersy_database.execute(u"SELECT 1 FROM community WHERE master = ?", (master.database_id,)).next()
        except StopIteration:
            return cls.join_community(master, my_member, my_member, integrate_with_tribler = integrate_with_tribler, auto_join_channel = auto_join_channel)
        else:
            return super(AllChannelCommunity, cls).load_community(master, integrate_with_tribler = integrate_with_tribler, auto_join_channel = auto_join_channel)

    @property
    def dispersy_sync_bloom_filter_strategy(self):
        return self._dispersy_claim_sync_bloom_filter_modulo

    def __init__(self, master, integrate_with_tribler = True, auto_join_channel = False):
        super(AllChannelCommunity, self).__init__(master)
        
        self.integrate_with_tribler = integrate_with_tribler
        self.auto_join_channel = auto_join_channel
        
        if self.integrate_with_tribler:
            from Tribler.Core.CacheDB.SqliteCacheDBHandler import ChannelCastDBHandler, VoteCastDBHandler, PeerDBHandler
        
            # tribler channelcast database
            self._channelcast_db = ChannelCastDBHandler.getInstance()
            self._votecast_db = VoteCastDBHandler.getInstance()
            self._peer_db = PeerDBHandler.getInstance()
            
        else:
            self._channelcast_db = ChannelCastDBStub(self._dispersy)
            self._votecast_db = VoteCastDBStub(self._dispersy)
            self._peer_db = PeerDBStub(self._dispersy)
        
        self._register_task = self.dispersy.callback.register
        self._register_task(self.create_channelcast, delay=CHANNELCAST_FIRST_MESSAGE)
        # 15/02/12 Boudewijn: add the callback id to _pending_callbacks to allow the task to be
        # unregistered when the community is unloaded
        self._pending_callbacks.append(self._register_task(self.unload_preview, priority=-128))
        
        self._blocklist = {}
        self._searchCallbacks = {}

    def initiate_meta_messages(self):
        batch_delay = 1.0
        
        return [Message(self, u"channelcast", MemberAuthentication(encoding="sha1"), PublicResolution(), DirectDistribution(), CandidateDestination(), ChannelCastPayload(), self.check_channelcast, self.on_channelcast),
                Message(self, u"channelcast-request", MemberAuthentication(encoding="sha1"), PublicResolution(), DirectDistribution(), CandidateDestination(), ChannelCastRequestPayload(), self.check_channelcast_request, self.on_channelcast_request),
                Message(self, u"channelsearch", MemberAuthentication(encoding="sha1"), PublicResolution(), DirectDistribution(), CommunityDestination(node_count=10), ChannelSearchPayload(), self.check_channelsearch, self.on_channelsearch),
                Message(self, u"channelsearch-response", MemberAuthentication(encoding="sha1"), PublicResolution(), DirectDistribution(), CandidateDestination(), ChannelSearchResponsePayload(), self.check_channelsearch_response, self.on_channelsearch_response),
                Message(self, u"votecast", MemberAuthentication(encoding="sha1"), PublicResolution(), FullSyncDistribution(enable_sequence_number=False, synchronization_direction=u"DESC", priority=128), CommunityDestination(node_count=10), VoteCastPayload(), self.check_votecast, self.on_votecast, self.undo_votecast, batch=BatchConfiguration(max_window=batch_delay))
                ]

    def initiate_conversions(self):
        return [DefaultConversion(self), AllChannelConversion(self)]

    @property
    def dispersy_auto_download_master_member(self):
        # there is no dispersy-identity for the master member, so don't try to download
        return False
    
    @property
    def dispersy_sync_response_limit(self):
        return 25 * 1024

    def create_channelcast(self):
        mychannel_id = None
        while True:
            try:
                now = time()
                
                favoriteTorrents = None
                normalTorrents = None
    
                #cleanup blocklist
                for candidate in self._blocklist.keys():
                    if self._blocklist[candidate] + CHANNELCAST_BLOCK_PERIOD < now: #unblock address
                        self._blocklist.pop(candidate)
                        
                #fetch mychannel_id if neccesary
                if mychannel_id == None:
                    mychannel_id = self._channelcast_db.getMyChannelId()
                
                #loop through all candidates to see if we can find a non-blocked address
                for candidate in [candidate for candidate in self._iter_categories([u'walk', u'stumble'], once = True) if not candidate in self._blocklist]:
                    if not candidate:
                        continue
                    
                    didFavorite = False
                    #only check if we actually have a channel
                    if mychannel_id:
                        peer_ids = set()
                        for member in candidate.get_members(self):
                            key = member.public_key
                            peer_ids.add(self._peer_db.addOrGetPeerID(key))
                        
                        #see if all members on this address are subscribed to my channel
                        didFavorite = len(peer_ids) > 0
                        for peer_id in peer_ids:
                            vote = self._votecast_db.getVoteForMyChannel(peer_id)
                            if vote != 2:
                                didFavorite = False
                                break
                            
                    #Modify type of message depending on if all peers have marked my channels as their favorite
                    if didFavorite:
                        if not favoriteTorrents:
                            favoriteTorrents = self._channelcast_db.getRecentAndRandomTorrents(0, 0, 25, 25 ,5)
                        torrents = favoriteTorrents
                    else:
                        if not normalTorrents:
                            normalTorrents = self._channelcast_db.getRecentAndRandomTorrents()
                        torrents = normalTorrents
                                
                    if len(torrents) > 0:
                        meta = self.get_meta_message(u"channelcast")
                        message = meta.impl(authentication=(self._my_member,),
                                            distribution=(self.global_time,), destination=(candidate,), payload=(torrents,))
                                
                        self._dispersy._forward([message])
                                
                        #we've send something to this address, add to blocklist
                        self._blocklist[candidate] = now
                                
                        if DEBUG:
                            nr_torrents = sum(len(torrent) for torrent in torrents.values())
                            print >> sys.stderr, "AllChannelCommunity: sending channelcast message containing",nr_torrents,"torrents to",candidate.sock_addr,"didFavorite",didFavorite
    
                        if __debug__:
                            if not self.integrate_with_tribler:
                                nr_torrents = sum(len(torrent) for torrent in torrents.values())
                                log("dispersy.log", "Sending channelcast message containing %d torrents to %s didFavorite %s"%(nr_torrents,candidate.sock_addr,didFavorite))
                        
                        #we're done
                        break       
    
                else:
                    if DEBUG:
<<<<<<< HEAD
                        print >> sys.stderr, "AllChannelCommunity: no candidates to send channelcast message too"
                    if __debug__:
                        if not self.integrate_with_tribler:
                            log("dispersy.log", "Could not send channelcast message, no candidates")
            except:
                print_exc()
            
            yield CHANNELCAST_INTERVAL
=======
                        nr_torrents = sum(len(torrent) for torrent in torrents.values())
                        print >> sys.stderr, "AllChannelCommunity: sending channelcast message containing",nr_torrents,"torrents to",candidate.sock_addr,"didFavorite",didFavorite

                    if __debug__:
                        if not self.integrate_with_tribler:
                            nr_torrents = sum(len(torrent) for torrent in torrents.values())
                            log("dispersy.log", "Sending channelcast message containing %d torrents to %s didFavorite %s"%(nr_torrents,candidate.sock_addr,didFavorite))
                    
                    #we're done
                    break       

            else:
                if DEBUG:
                    print >> sys.stderr, "AllChannelCommunity: no candidates to send channelcast message too"
                if __debug__:
                    if not self.integrate_with_tribler:
                        log("dispersy.log", "Could not send channelcast message, no candidates")
        except:
            print_exc()
            raise
        
        finally:
            self._register_task(self.create_channelcast, delay=CHANNELCAST_INTERVAL)
>>>>>>> 0a87f596

    def check_channelcast(self, messages):
        # no timeline check because PublicResolution policy is used
        return messages

    def on_channelcast(self, messages):
        for message in messages:
            if DEBUG:
                print >> sys.stderr, "AllChannelCommunity: received channelcast message"
            
            toCollect = {}
            for cid, torrents in message.payload.torrents.iteritems():
                for infohash in self._selectTorrentsToCollect(cid, torrents):
                    toCollect.setdefault(cid,set()).add(infohash)
                
            nr_requests = sum([len(torrents) for torrents in toCollect.values()])
            if nr_requests > 0:
                self.create_channelcast_request(toCollect, message.candidate)

                if __debug__:
                    if not self.integrate_with_tribler:
                        log("dispersy.log", "requesting-torrents", nr_requests = nr_requests)
    
    def create_channelcast_request(self, toCollect, candidate):
        #create channelcast request message
        meta = self.get_meta_message(u"channelcast-request")
        message = meta.impl(authentication=(self._my_member,),
                            distribution=(self.global_time,), destination=(candidate,), payload=(toCollect,))
        self._dispersy._forward([message])
        
        if DEBUG:
            nr_requests = sum([len(torrents) for torrents in toCollect.values()])
            print >> sys.stderr, "AllChannelCommunity: requesting",nr_requests,"torrents from",candidate
    
    def check_channelcast_request(self, messages):
        # no timeline check because PublicResolution policy is used
        return messages

    def on_channelcast_request(self, messages):
        for message in messages:
            requested_packets = []
            for cid, torrents in message.payload.torrents.iteritems():
                requested_packets.extend(self._get_packets_from_infohashes(cid, torrents))

            if requested_packets:
                self._dispersy.statistics.dict_inc(self._dispersy.statistics.outgoing, u"channelcast-response", len(requested_packets))
                self._dispersy.endpoint.send([message.candidate], requested_packets)
            
            if DEBUG:
                print >> sys.stderr, "AllChannelCommunity: got request for ",len(requested_packets),"torrents from",message.candidate
    
    def create_channelsearch(self, keywords, callback):
        #clear searchcallbacks if new search
        query = " ".join(keywords)
        if query not in self._searchCallbacks:
            self._searchCallbacks.clear()
        self._searchCallbacks.setdefault(query, set()).add(callback)
        
        meta = self.get_meta_message(u"channelsearch")
        message = meta.impl(authentication=(self._my_member,),
                            distribution=(self.global_time,),
                            payload=(keywords, ))
        
        self._dispersy._forward([message])
        
        if DEBUG:
            print >> sys.stderr, "AllChannelCommunity: searching for",query
    
    def check_channelsearch(self, messages):
        #no timeline check because PublicResolution policy is used
        return messages

    def on_channelsearch(self, messages):
        for message in messages:
            keywords = message.payload.keywords
            query = " ".join(keywords)
            
            if DEBUG:
                print >> sys.stderr, "AllChannelCommunity: got search request for",query
            
            results = self._channelcast_db.searchChannelsTorrent(query, 7, 7, dispersyOnly = True)
            if len(results) > 0:
                responsedict = {}
                for channel_id, dispersy_cid, name, infohash, torname, time_stamp in results:
                    infohashes = responsedict.setdefault(dispersy_cid, set())
                    infohashes.add(infohash)
                    if DEBUG:
                        print >> sys.stderr, "AllChannelCommunity: found cid:", dispersy_cid.encode("HEX"), " infohash:", infohash.encode("HEX")
                    
                self.create_channelsearch_response(keywords, responsedict, message.candidate)
            elif DEBUG:
                print >> sys.stderr, "AllChannelCommunity: no results"
    
    def create_channelsearch_response(self, keywords, torrents, candidate):
        #create channelsearch-response message
        meta = self.get_meta_message(u"channelsearch-response")
        message = meta.impl(authentication=(self._my_member,),
                            distribution=(self.global_time,), destination=(candidate,), payload=(keywords, torrents))
        
        self._dispersy._forward([message])
        if DEBUG:
            nr_requests = sum([len(tors) for tors in torrents.values()])
            print >> sys.stderr, "AllChannelCommunity: sending",nr_requests,"results"
    
    def check_channelsearch_response(self, messages):
        with self._dispersy.database:
            for message in messages:
                for cid in message.payload.torrents.keys():
                    channel_id = self._get_channel_id(cid)
                    if not channel_id:
                        community = self._get_channel_community(cid)
                        yield DelayMessageReqChannelMessage(message, community, includeSnapshot = True)
                        break
                else:
                    yield message
        
    def on_channelsearch_response(self, messages):
        #request missing torrents
        self.on_channelcast(messages)
        
        for message in messages:
            #show results in gui
            keywords = message.payload.keywords
            query = " ".join(keywords)
            
            if DEBUG:
                print >> sys.stderr, "AllChannelCommunity: got search response for",query
            
            if query in self._searchCallbacks:
                torrents = message.payload.torrents
                for callback in self._searchCallbacks[query]:
                    callback(keywords, torrents)
                    
            elif DEBUG:
                print >> sys.stderr, "AllChannelCommunity: no callback found"

    def disp_create_votecast(self, cid, vote, timestamp, store=True, update=True, forward=True):
        #reclassify community
        if vote == 2:
            communityclass = ChannelCommunity
        else:
            communityclass = PreviewChannelCommunity
        
        community = self._get_channel_community(cid)
        community = self.dispersy.reclassify_community(community, communityclass)

        #check if we need to cancel a previous vote
        latest_dispersy_id = self._votecast_db.get_latest_vote_dispersy_id(community._channel_id, None)
        if latest_dispersy_id:
            message = self._get_message_from_dispersy_id(latest_dispersy_id, "votecast")
            if message:
                self._dispersy.create_undo(self, message)

        #create new vote message
        meta = self.get_meta_message(u"votecast")
        message = meta.impl(authentication=(self._my_member,),
                            distribution=(self.claim_global_time(),),
                            payload=(cid, vote, timestamp))
        self._dispersy.store_update_forward([message], store, update, forward)
        
        if DEBUG:
            print >> sys.stderr, "AllChannelCommunity: sending votecast message, vote=",vote
        
        return message
                    
    def check_votecast(self, messages):
        with self._dispersy.database:
            communities = {}
            channel_ids = {}
            for cid in set([message.payload.cid for message in messages]):
                channel_id = self._get_channel_id(cid)
                if channel_id:
                    channel_ids[cid] = channel_id
                else:
                    communities[cid] = self._get_channel_community(cid)
            
            for message in messages:
                if __debug__: dprint(message)
                
                community = communities.get(message.payload.cid)
                if community:
                    assert community.cid == message.payload.cid
                    # at this point we should NOT have the channel message for this community
                    if __debug__:
                        try:
                            self._dispersy.database.execute(u"SELECT * FROM sync WHERE community = ? AND meta_message = ?", (community.database_id, community.get_meta_message(u"channel").database_id)).next()
                        except StopIteration:
                            pass
                        else:
                            import thread
                            assert False, ["We already have the channel message... no need to wait for it", community.cid.encode("HEX"), thread.get_ident()]
                    yield DelayMessageReqChannelMessage(message, community, includeSnapshot = message.payload.vote > 0) #request torrents if positive vote
                else:
                    message.channel_id = channel_ids[message.payload.cid]
                    yield message

            # ensure that no commits occur
            raise IgnoreCommits()
                
    def on_votecast(self, messages):
        if self.integrate_with_tribler:
            votelist = []
            for message in messages:
                if __debug__: dprint(message)
                dispersy_id = message.packet_id
                channel_id = getattr(message, "channel_id", 0)
                
                authentication_member = message.authentication.member
                if authentication_member == self._my_member:
                    peer_id = None
                    
                    #if channel_id is not found, then this is a manual join
                    #insert placeholder into database which will be replaced after channelmessage has been received
                    if not channel_id:
                        select_channel = "SELECT id FROM _Channels WHERE dispersy_cid = ?"
                        channel_id = self._channelcast_db._db.fetchone(select_channel, (buffer(message.payload.cid),))

                        if not channel_id:
                            insert_channel = "INSERT INTO _Channels (dispersy_cid, peer_id, name) VALUES (?, ?, ?); SELECT last_insert_rowid();"
                            channel_id = self._channelcast_db._db.fetchone(insert_channel, (buffer(message.payload.cid), -1, ''))
                else:
                    peer_id = self._peer_db.addOrGetPeerID(authentication_member.public_key)
                
                votelist.append((channel_id, peer_id, dispersy_id, message.payload.vote, message.payload.timestamp))
                
                if DEBUG:
                    print >> sys.stderr, "AllChannelCommunity: got votecast message"
                    
            self._votecast_db.on_votes_from_dispersy(votelist)

            # this might be a response to a dispersy-missing-message
            self._dispersy.handle_missing_messages(messages, MissingMessageCache)
    
    def undo_votecast(self, descriptors, redo=False):
        if self.integrate_with_tribler:
            for _, _, packet in descriptors:
                message = packet.load_message()
                dispersy_id = message.packet_id
                
                channel_id = self._get_channel_id(message.payload.cid)
                self._votecast_db.on_remove_vote_from_dispersy(channel_id, dispersy_id, redo)

    def _get_channel_community(self, cid):
        assert isinstance(cid, str)
        assert len(cid) == 20
        
        try:
            return self._dispersy.get_community(cid, True)
        except KeyError:
            if self.auto_join_channel:
                if __debug__: dprint("join channel community ", cid.encode("HEX"))
                return ChannelCommunity.join_community(DummyMember(cid), self._my_member, self.integrate_with_tribler)
            else:
                if __debug__: dprint("join preview community ", cid.encode("HEX"))
                return PreviewChannelCommunity.join_community(DummyMember(cid), self._my_member, self.integrate_with_tribler)
            
    def unload_preview(self):
        while True:
            yield 60.0

            cleanpoint = time() - 300
            inactive = [community for community in self.dispersy._communities.itervalues() if isinstance(community, PreviewChannelCommunity) and community.init_timestamp < cleanpoint]
            if __debug__:
                print("cleaning ", len(inactive), "/", len(self.dispersy._communities), " previewchannel communities")
                
            for community in inactive:
                community.unload_community()
    
    def _get_channel_id(self, cid):
        assert isinstance(cid, str)
        assert len(cid) == 20
        
        channel_id = self._channelcast_db.getChannelIdFromDispersyCID(buffer(cid))
        if not channel_id:
            self._get_channel_community(cid)
        return channel_id 
    
    def _selectTorrentsToCollect(self, cid, infohashes):
        channel_id = self._get_channel_id(cid)
        
        row = self._channelcast_db.getCountMaxFromChannelId(channel_id) 
        if row:
            nrTorrrents, latestUpdate = row
        else:
            nrTorrrents = 0
            latestUpdate = 0
        
        collect = []
        
        #only request updates if nrT < 100 or we have not received an update in the last half hour
        if nrTorrrents < 100 or latestUpdate < (time() - 1800): 
            infohashes = list(infohashes)
            haveTorrents = self._channelcast_db.hasTorrents(channel_id, infohashes)
            for i in range(len(infohashes)):
                if not haveTorrents[i]:
                    collect.append(infohashes[i])
        return collect
    
    def _get_packets_from_infohashes(self, cid, infohashes):
        channel_id = self._get_channel_id(cid)
        
        packets = []
        for infohash in infohashes:
            dispersy_id = self._channelcast_db.getTorrentFromChannelId(channel_id, infohash, ['ChannelTorrents.dispersy_id'])
            
            if dispersy_id and dispersy_id > 0:
                try:
                    # 2. get the message
                    packets.append(self._get_packet_from_dispersy_id(dispersy_id, "torrent"))
                    
                except RuntimeError:
                    pass
        return packets

    def _get_packet_from_dispersy_id(self, dispersy_id, messagename):
        try:
            packet, = self._dispersy.database.execute(u"SELECT sync.packet FROM community JOIN sync ON sync.community = community.id WHERE sync.id = ?", (dispersy_id,)).next()
        except StopIteration:
            raise RuntimeError("Unknown dispersy_id")
        return str(packet)
    
    def _get_message_from_dispersy_id(self, dispersy_id, messagename):
        # 1. get the packet
        try:
            packet, packet_id = self._dispersy.database.execute(u"SELECT sync.packet, sync.id FROM community JOIN sync ON sync.community = community.id WHERE sync.id = ?", (dispersy_id,)).next()
        except StopIteration:
            raise RuntimeError("Unknown dispersy_id")

        # 2. convert packet into a Message instance
        message = self._dispersy.convert_packet_to_message(str(packet), verify=False)
        if message:
            message.packet_id = packet_id
        else:
            raise RuntimeError("Unable to convert packet")
        
        if message.name == messagename:
            return message
        
        raise RuntimeError("Message is of an incorrect type, expecting a '%s' message got a '%s'"%(messagename, message.name))
        
    def _drop_all_newer(self, dispersy_id):
        self._channelcast_db.drop_all_newer(dispersy_id)

class ChannelCastDBStub():
    def __init__(self, dispersy):
        self._dispersy = dispersy
        self.channel_id = None
<<<<<<< HEAD
        self.mychannel = False
        self.latest_result = 0
        
=======
        self.latest_result = 0
>>>>>>> 0a87f596
        self.cachedTorrents = None
        self.recentTorrents = []
    
    def convert_to_messages(self, results):
        messages = self._dispersy.convert_packets_to_messages(str(packet) for packet, _ in results)
        for packet_id, message in zip((packet_id for _, packet_id in results), messages):
            if message:
                message.packet_id = packet_id
                yield message.community.cid, message
                
    def getChannelIdFromDispersyCID(self, cid):
        return self.channel_id
    
    def getCountMaxFromChannelId(self, channel_id):
        if self.cachedTorrents:
            return len(self.cachedTorrents), self.latest_result
<<<<<<< HEAD
=======
        pass
>>>>>>> 0a87f596
    
    def getRecentAndRandomTorrents(self, NUM_OWN_RECENT_TORRENTS=15, NUM_OWN_RANDOM_TORRENTS=10, NUM_OTHERS_RECENT_TORRENTS=15, NUM_OTHERS_RANDOM_TORRENTS=10, NUM_OTHERS_DOWNLOADED=5):
        torrent_dict = {}

        for _, payload in self.recentTorrents[:max(NUM_OWN_RECENT_TORRENTS, NUM_OTHERS_RECENT_TORRENTS)]:
            torrent_dict.setdefault(self.channel_id,set()).add(payload.infohash)
            
        if len(self.recentTorrents) >= NUM_OWN_RECENT_TORRENTS:
            for infohash in self.getRandomTorrents(self.channel_id, max(NUM_OWN_RANDOM_TORRENTS, NUM_OTHERS_RANDOM_TORRENTS)):
                torrent_dict.setdefault(self.channel_id,set()).add(infohash)
                
        return torrent_dict
    
    def getRandomTorrents(self, channel_id, limit = 15):
        torrents = self._cachedTorrents.keys()
        if len(torrents) > limit:
            return sample(torrents, limit)
        return torrents
    
    def newTorrent(self, message):
        self._cachedTorrents[message.payload.infohash] = message
        self.latest_result = time()
    
    def setChannelId(self, channel_id):
        self.channel_id = channel_id

        self.recentTorrents.append((message.distribution.global_time, message.payload))
        self.recentTorrents.sort(reverse = True)
        self.recentTorrents[:50]
        
        self.latest_result = time()
    
    def setChannelId(self, channel_id, mychannel):
        self.channel_id = channel_id
        self.mychannel = mychannel
        
    def getMyChannelId(self):
        if self.mychannel:
            return self.channel_id

    def hasTorrents(self, channel_id, infohashes):
        returnAr = []
        for infohash in infohashes:
            if infohash in self._cachedTorrents:
                returnAr.append(True)
            else:
                returnAr.append(False)
        return returnAr
    
    def getTorrentFromChannelId(self, channel_id, infohash, keys):
        if infohash in self._cachedTorrents:
            return self._cachedTorrents[infohash].packet_id
        
    def on_dynamic_settings(self, channel_id):
        pass
    
    @property
    def _cachedTorrents(self):
        if self.cachedTorrents is None:
            self.cachedTorrents = {}
            self._cacheTorrents()
        
        return self.cachedTorrents
    
    def _cacheTorrents(self):
        sql = u"SELECT sync.packet, sync.id FROM sync JOIN meta_message ON sync.meta_message = meta_message.id JOIN community ON community.id = sync.community WHERE meta_message.name = 'torrent'"
        results = list(self._dispersy.database.execute(sql))
        messages = self.convert_to_messages(results)
        
        for _, message in messages:
            self._cachedTorrents[message.payload.infohash] = message
            self.recentTorrents.append((message.distribution.global_time, message.payload))
            
        self.recentTorrents.sort(reverse = True)
        self.recentTorrents[:50]

class VoteCastDBStub():
    def __init__(self, dispersy):
        self._dispersy = dispersy
        self._votecache = {}
        
    def getDispersyId(self, cid, public_key):
        if public_key in self._votecache:
            return self._votecache[public_key]
        
        sql = u"SELECT sync.id FROM sync JOIN member ON sync.member = member.id JOIN community ON community.id = sync.community JOIN meta_message ON sync.meta_message = meta_message.id WHERE community.classification = 'AllChannelCommunity' AND meta_message.name = 'votecast' AND member.public_key = ? ORDER BY global_time DESC LIMIT 1"
        try:
            id,  = self._dispersy.database.execute(sql, (buffer(public_key), )).next()
            self._votecache[public_key] = int(id)
            return self._votecache[public_key]
        except StopIteration:
            return
        
    def getVoteForMyChannel(self, public_key):
        id = self.getDispersyId(None, public_key)
        if id: #if we have a votecastmessage from this peer in our sync table, then signal a mark as favorite
            return 2
        return 0
    
    def get_latest_vote_dispersy_id(self, channel_id, voter_id):
        return
        
class PeerDBStub():
    def __init__(self, dispersy):
        self._dispersy = dispersy
        
    def addOrGetPeerID(self, public_key):
        return public_key<|MERGE_RESOLUTION|>--- conflicted
+++ resolved
@@ -203,7 +203,6 @@
     
                 else:
                     if DEBUG:
-<<<<<<< HEAD
                         print >> sys.stderr, "AllChannelCommunity: no candidates to send channelcast message too"
                     if __debug__:
                         if not self.integrate_with_tribler:
@@ -212,31 +211,6 @@
                 print_exc()
             
             yield CHANNELCAST_INTERVAL
-=======
-                        nr_torrents = sum(len(torrent) for torrent in torrents.values())
-                        print >> sys.stderr, "AllChannelCommunity: sending channelcast message containing",nr_torrents,"torrents to",candidate.sock_addr,"didFavorite",didFavorite
-
-                    if __debug__:
-                        if not self.integrate_with_tribler:
-                            nr_torrents = sum(len(torrent) for torrent in torrents.values())
-                            log("dispersy.log", "Sending channelcast message containing %d torrents to %s didFavorite %s"%(nr_torrents,candidate.sock_addr,didFavorite))
-                    
-                    #we're done
-                    break       
-
-            else:
-                if DEBUG:
-                    print >> sys.stderr, "AllChannelCommunity: no candidates to send channelcast message too"
-                if __debug__:
-                    if not self.integrate_with_tribler:
-                        log("dispersy.log", "Could not send channelcast message, no candidates")
-        except:
-            print_exc()
-            raise
-        
-        finally:
-            self._register_task(self.create_channelcast, delay=CHANNELCAST_INTERVAL)
->>>>>>> 0a87f596
 
     def check_channelcast(self, messages):
         # no timeline check because PublicResolution policy is used
@@ -300,11 +274,12 @@
                             distribution=(self.global_time,),
                             payload=(keywords, ))
         
-        self._dispersy._forward([message])
-        
         if DEBUG:
             print >> sys.stderr, "AllChannelCommunity: searching for",query
-    
+        
+        return self._dispersy._forward([message])
+       
+     
     def check_channelsearch(self, messages):
         #no timeline check because PublicResolution policy is used
         return messages
@@ -422,12 +397,15 @@
                     # at this point we should NOT have the channel message for this community
                     if __debug__:
                         try:
-                            self._dispersy.database.execute(u"SELECT * FROM sync WHERE community = ? AND meta_message = ?", (community.database_id, community.get_meta_message(u"channel").database_id)).next()
+                            self._dispersy.database.execute(u"SELECT * FROM sync WHERE community = ? AND meta_message = ? AND undone = 0", (community.database_id, community.get_meta_message(u"channel").database_id)).next()
+                            
+                            print >> sys.stderr, "!!!We already have the channel message... no need to wait for it", community.cid.encode("HEX")
+                            yield DropMessage(message, "Tribler and Dispersy databases not in sync...")
+                            continue
+                        
                         except StopIteration:
                             pass
-                        else:
-                            import thread
-                            assert False, ["We already have the channel message... no need to wait for it", community.cid.encode("HEX"), thread.get_ident()]
+                            
                     yield DelayMessageReqChannelMessage(message, community, includeSnapshot = message.payload.vote > 0) #request torrents if positive vote
                 else:
                     message.channel_id = channel_ids[message.payload.cid]
@@ -500,7 +478,7 @@
             cleanpoint = time() - 300
             inactive = [community for community in self.dispersy._communities.itervalues() if isinstance(community, PreviewChannelCommunity) and community.init_timestamp < cleanpoint]
             if __debug__:
-                print("cleaning ", len(inactive), "/", len(self.dispersy._communities), " previewchannel communities")
+                dprint("cleaning ", len(inactive), "/", len(self.dispersy._communities), " previewchannel communities")
                 
             for community in inactive:
                 community.unload_community()
@@ -584,13 +562,9 @@
     def __init__(self, dispersy):
         self._dispersy = dispersy
         self.channel_id = None
-<<<<<<< HEAD
         self.mychannel = False
         self.latest_result = 0
         
-=======
-        self.latest_result = 0
->>>>>>> 0a87f596
         self.cachedTorrents = None
         self.recentTorrents = []
     
@@ -607,10 +581,6 @@
     def getCountMaxFromChannelId(self, channel_id):
         if self.cachedTorrents:
             return len(self.cachedTorrents), self.latest_result
-<<<<<<< HEAD
-=======
-        pass
->>>>>>> 0a87f596
     
     def getRecentAndRandomTorrents(self, NUM_OWN_RECENT_TORRENTS=15, NUM_OWN_RANDOM_TORRENTS=10, NUM_OTHERS_RECENT_TORRENTS=15, NUM_OTHERS_RANDOM_TORRENTS=10, NUM_OTHERS_DOWNLOADED=5):
         torrent_dict = {}
@@ -632,10 +602,6 @@
     
     def newTorrent(self, message):
         self._cachedTorrents[message.payload.infohash] = message
-        self.latest_result = time()
-    
-    def setChannelId(self, channel_id):
-        self.channel_id = channel_id
 
         self.recentTorrents.append((message.distribution.global_time, message.payload))
         self.recentTorrents.sort(reverse = True)

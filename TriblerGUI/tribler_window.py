from __future__ import absolute_import

import glob
import logging
import os
import signal
import sys
import time
import traceback
import urlparse
from PyQt5 import uic
from urllib import pathname2url, unquote

import six
from PyQt5.QtCore import QCoreApplication, QObject, QPoint, QSettings, QStringListModel, QTimer, QUrl, Qt, pyqtSignal, \
    pyqtSlot
from PyQt5.QtCore import QDir
from PyQt5.QtGui import QDesktopServices, QIcon
from PyQt5.QtGui import QKeySequence
from PyQt5.QtGui import QPixmap
from PyQt5.QtWidgets import QAction, QApplication, QCompleter, QFileDialog, QLineEdit, QListWidget, QMainWindow, \
    QStyledItemDelegate, QSystemTrayIcon, QTreeWidget
from PyQt5.QtWidgets import QShortcut

from Tribler.Core.Modules.process_checker import ProcessChecker
from TriblerGUI.core_manager import CoreManager
from TriblerGUI.debug_window import DebugWindow
from TriblerGUI.defs import BUTTON_TYPE_CONFIRM, BUTTON_TYPE_NORMAL, DEFAULT_API_PORT, PAGE_CHANNEL_DETAILS, \
    PAGE_DISCOVERED, PAGE_DISCOVERING, PAGE_DOWNLOADS, PAGE_EDIT_CHANNEL, PAGE_HOME, PAGE_LOADING, \
    PAGE_SEARCH_RESULTS, PAGE_SETTINGS, PAGE_SUBSCRIBED_CHANNELS, PAGE_TRUST, PAGE_VIDEO_PLAYER, SHUTDOWN_WAITING_PERIOD
from TriblerGUI.dialogs.confirmationdialog import ConfirmationDialog
from TriblerGUI.dialogs.feedbackdialog import FeedbackDialog
from TriblerGUI.dialogs.startdownloaddialog import StartDownloadDialog
from TriblerGUI.tribler_action_menu import TriblerActionMenu
from TriblerGUI.tribler_request_manager import TriblerRequestManager, dispatcher, request_queue
from TriblerGUI.utilities import get_gui_setting, get_image_path, get_ui_file_path, is_dir_writable

# Pre-load form UI classes
from TriblerGUI.widgets.triblertablecontrollers import to_fts_query, sanitize_for_fts

fc_home_recommended_item, _ = uic.loadUiType(get_ui_file_path('home_recommended_item.ui'))
fc_loading_list_item, _ = uic.loadUiType(get_ui_file_path('loading_list_item.ui'))


class MagnetHandler(QObject):
    def __init__(self, window):
        QObject.__init__(self)
        self.window = window

    @pyqtSlot(QUrl)
    def on_open_magnet_link(self, url):
        self.window.start_download_from_uri(url)


class TriblerWindow(QMainWindow):
    resize_event = pyqtSignal()
    escape_pressed = pyqtSignal()
    tribler_crashed = pyqtSignal(str)
    received_search_completions = pyqtSignal(object)

    def on_exception(self, *exc_info):
        if self.exception_handler_called:
            # We only show one feedback dialog, even when there are two consecutive exceptions.
            return

        self.exception_handler_called = True

        exception_text = "".join(traceback.format_exception(*exc_info))
        logging.error(exception_text)
        self.tribler_crashed.emit(exception_text)

        self.delete_tray_icon()

        # Stop the download loop
        self.downloads_page.stop_loading_downloads()

        # Add info about whether we are stopping Tribler or not
        os.environ['TRIBLER_SHUTTING_DOWN'] = str(self.core_manager.shutting_down)

        if not self.core_manager.shutting_down:
            self.core_manager.stop(stop_app_on_shutdown=False)

        self.setHidden(True)

        if self.debug_window:
            self.debug_window.setHidden(True)

        dialog = FeedbackDialog(self, exception_text, self.core_manager.events_manager.tribler_version,
                                self.start_time)
        dialog.show()

    def __init__(self, core_args=None, core_env=None, api_port=None):
        QMainWindow.__init__(self)

        QCoreApplication.setOrganizationDomain("nl")
        QCoreApplication.setOrganizationName("TUDelft")
        QCoreApplication.setApplicationName("Tribler")
        QCoreApplication.setAttribute(Qt.AA_UseHighDpiPixmaps)

        self.gui_settings = QSettings()
        api_port = api_port or int(get_gui_setting(self.gui_settings, "api_port", DEFAULT_API_PORT))
        dispatcher.update_worker_settings(port=api_port)

        self.navigation_stack = []
        self.tribler_started = False
        self.tribler_settings = None
        self.debug_window = None
        self.core_manager = CoreManager(api_port)
        self.pending_requests = {}
        self.pending_uri_requests = []
        self.download_uri = None
        self.dialog = None
        self.new_version_dialog = None
        self.start_download_dialog_active = False
        self.request_mgr = None
        self.search_request_mgr = None
        self.search_suggestion_mgr = None
        self.selected_torrent_files = []
        self.vlc_available = True
        self.has_search_results = False
        self.last_search_query = None
        self.last_search_time = None
        self.start_time = time.time()
        self.exception_handler_called = False
        self.token_refresh_timer = None
        self.shutdown_timer = None

        sys.excepthook = self.on_exception

        uic.loadUi(get_ui_file_path('mainwindow.ui'), self)
        TriblerRequestManager.window = self
        self.tribler_status_bar.hide()

        self.token_balance_widget.mouseReleaseEvent = self.on_token_balance_click

        def on_state_update(new_state):
            self.loading_text_label.setText(new_state)

        self.core_manager.core_state_update.connect(on_state_update)

        self.magnet_handler = MagnetHandler(self.window)
        QDesktopServices.setUrlHandler("magnet", self.magnet_handler, "on_open_magnet_link")

        self.debug_pane_shortcut = QShortcut(QKeySequence("Ctrl+d"), self)
        self.debug_pane_shortcut.activated.connect(self.clicked_menu_button_debug)

        # Remove the focus rect on OS X
        for widget in self.findChildren(QLineEdit) + self.findChildren(QListWidget) + self.findChildren(QTreeWidget):
            widget.setAttribute(Qt.WA_MacShowFocusRect, 0)

        self.menu_buttons = [self.left_menu_button_home, self.left_menu_button_search, self.left_menu_button_my_channel,
                             self.left_menu_button_subscriptions, self.left_menu_button_video_player,
                             self.left_menu_button_downloads, self.left_menu_button_discovered]

        self.video_player_page.initialize_player()
        self.search_results_page.initialize_search_results_page(self.gui_settings)
        self.settings_page.initialize_settings_page()
        self.subscribed_channels_page.initialize()
        self.edit_channel_page.initialize_edit_channel_page(self.gui_settings)
        self.downloads_page.initialize_downloads_page()
        self.home_page.initialize_home_page()
        self.loading_page.initialize_loading_page()
        self.discovering_page.initialize_discovering_page()
        self.discovered_page.initialize_discovered_page(self.gui_settings)
        self.channel_page.initialize_channel_page(self.gui_settings)
        self.trust_page.initialize_trust_page()
        self.token_mining_page.initialize_token_mining_page()

        self.stackedWidget.setCurrentIndex(PAGE_LOADING)

        # Create the system tray icon
        if QSystemTrayIcon.isSystemTrayAvailable():
            self.tray_icon = QSystemTrayIcon()
            use_monochrome_icon = get_gui_setting(self.gui_settings, "use_monochrome_icon", False, is_bool=True)
            self.update_tray_icon(use_monochrome_icon)

            # Create the tray icon menu
            menu = self.create_add_torrent_menu()
            show_downloads_action = QAction('Show downloads', self)
            show_downloads_action.triggered.connect(self.clicked_menu_button_downloads)
            token_balance_action = QAction('Show token balance', self)
            token_balance_action.triggered.connect(lambda: self.on_token_balance_click(None))
            quit_action = QAction('Quit Tribler', self)
            quit_action.triggered.connect(self.close_tribler)
            menu.addSeparator()
            menu.addAction(show_downloads_action)
            menu.addAction(token_balance_action)
            menu.addSeparator()
            menu.addAction(quit_action)
            self.tray_icon.setContextMenu(menu)
        else:
            self.tray_icon = None

        self.hide_left_menu_playlist()
        self.left_menu_button_debug.setHidden(True)
        self.top_menu_button.setHidden(True)
        self.left_menu.setHidden(True)
        self.token_balance_widget.setHidden(True)
        self.settings_button.setHidden(True)
        self.add_torrent_button.setHidden(True)
        self.top_search_bar.setHidden(True)

        # Set various icons
        self.top_menu_button.setIcon(QIcon(get_image_path('menu.png')))

        self.search_completion_model = QStringListModel()
        completer = QCompleter()
        completer.setModel(self.search_completion_model)
        completer.setCompletionMode(QCompleter.UnfilteredPopupCompletion)
        self.item_delegate = QStyledItemDelegate()
        completer.popup().setItemDelegate(self.item_delegate)
        completer.popup().setStyleSheet("""
        QListView {
            background-color: #404040;
        }

        QListView::item {
            color: #D0D0D0;
            padding-top: 5px;
            padding-bottom: 5px;
        }

        QListView::item:hover {
            background-color: #707070;
        }
        """)
        self.top_search_bar.setCompleter(completer)

        # Toggle debug if developer mode is enabled
        self.window().left_menu_button_debug.setHidden(
            not get_gui_setting(self.gui_settings, "debug", False, is_bool=True))

        # Start Tribler
        self.core_manager.start(core_args=core_args, core_env=core_env)

        self.core_manager.events_manager.torrent_finished.connect(self.on_torrent_finished)
        self.core_manager.events_manager.new_version_available.connect(self.on_new_version_available)
        self.core_manager.events_manager.tribler_started.connect(self.on_tribler_started)
        self.core_manager.events_manager.events_started.connect(self.on_events_started)
        self.core_manager.events_manager.low_storage_signal.connect(self.on_low_storage)
        self.core_manager.events_manager.credit_mining_signal.connect(self.on_credit_mining_error)
        self.core_manager.events_manager.tribler_shutdown_signal.connect(self.on_tribler_shutdown_state_update)

        # Install signal handler for ctrl+c events
        def sigint_handler(*_):
            self.close_tribler()

        signal.signal(signal.SIGINT, sigint_handler)

        self.installEventFilter(self.video_player_page)

        # Resize the window according to the settings
        center = QApplication.desktop().availableGeometry(self).center()
        pos = self.gui_settings.value("pos", QPoint(center.x() - self.width() * 0.5, center.y() - self.height() * 0.5))
        size = self.gui_settings.value("size", self.size())

        self.move(pos)
        self.resize(size)

        self.show()

    def update_tray_icon(self, use_monochrome_icon):
        if not QSystemTrayIcon.isSystemTrayAvailable() or not self.tray_icon:
            return

        if use_monochrome_icon:
            self.tray_icon.setIcon(QIcon(QPixmap(get_image_path('monochrome_tribler.png'))))
        else:
            self.tray_icon.setIcon(QIcon(QPixmap(get_image_path('tribler.png'))))
        self.tray_icon.show()

    def delete_tray_icon(self):
        if self.tray_icon:
            try:
                self.tray_icon.deleteLater()
            except RuntimeError:
                # The tray icon might have already been removed when unloading Qt.
                # This is due to the C code actually being asynchronous.
                logging.debug("Tray icon already removed, no further deletion necessary.")
            self.tray_icon = None

    def on_low_storage(self):
        """
        Dealing with low storage space available. First stop the downloads and the core manager and ask user to user to
        make free space.
        :return:
        """
        self.downloads_page.stop_loading_downloads()
        self.core_manager.stop(False)
        close_dialog = ConfirmationDialog(self.window(), "<b>CRITICAL ERROR</b>",
                                          "You are running low on disk space (<100MB). Please make sure to have "
                                          "sufficient free space available and restart Tribler again.",
                                          [("Close Tribler", BUTTON_TYPE_NORMAL)])
        close_dialog.button_clicked.connect(lambda _: self.close_tribler())
        close_dialog.show()

    def on_torrent_finished(self, torrent_info):
        self.tray_show_message("Download finished", "Download of %s has finished." % torrent_info["name"])

    def show_loading_screen(self):
        self.top_menu_button.setHidden(True)
        self.left_menu.setHidden(True)
        self.token_balance_widget.setHidden(True)
        self.settings_button.setHidden(True)
        self.add_torrent_button.setHidden(True)
        self.top_search_bar.setHidden(True)
        self.stackedWidget.setCurrentIndex(PAGE_LOADING)

    def tray_set_tooltip(self, message):
        """
        Set a tooltip message for the tray icon, if possible.

        :param message: the message to display on hover
        """
        if self.tray_icon:
            try:
                self.tray_icon.setToolTip(message)
            except RuntimeError as e:
                logging.error("Failed to set tray tooltip: %s", str(e))

    def tray_show_message(self, title, message):
        """
        Show a message at the tray icon, if possible.

        :param title: the title of the message
        :param message: the message to display
        """
        if self.tray_icon:
            try:
                self.tray_icon.showMessage(title, message)
            except RuntimeError as e:
                logging.error("Failed to set tray message: %s", str(e))

    def on_tribler_started(self):
        self.tribler_started = True

        self.top_menu_button.setHidden(False)
        self.left_menu.setHidden(False)
        self.token_balance_widget.setHidden(False)
        self.settings_button.setHidden(False)
        self.add_torrent_button.setHidden(False)
        self.top_search_bar.setHidden(False)

        # fetch the settings, needed for the video player port
        self.request_mgr = TriblerRequestManager()
        self.fetch_settings()

        self.downloads_page.start_loading_downloads()
        self.home_page.load_popular_torrents()
        if not self.gui_settings.value("first_discover", False) and not self.core_manager.use_existing_core:
            self.window().gui_settings.setValue("first_discover", True)
            self.discovering_page.is_discovering = True
            self.stackedWidget.setCurrentIndex(PAGE_DISCOVERING)
        else:
            self.clicked_menu_button_home()

        self.setAcceptDrops(True)

    def on_events_started(self, json_dict):
        self.setWindowTitle("Tribler %s" % json_dict["version"])

    def show_status_bar(self, message):
        self.tribler_status_bar_label.setText(message)
        self.tribler_status_bar.show()

    def hide_status_bar(self):
        self.tribler_status_bar.hide()

    def process_uri_request(self):
        """
        Process a URI request if we have one in the queue.
        """
        if len(self.pending_uri_requests) == 0:
            return

        uri = self.pending_uri_requests.pop()
        if uri.startswith('file') or uri.startswith('magnet'):
            self.start_download_from_uri(uri)

    def perform_start_download_request(self, uri, anon_download, safe_seeding, destination, selected_files,
                                       total_files=0, callback=None):
        # Check if destination directory is writable
        is_writable, error = is_dir_writable(destination)
        if not is_writable:
            gui_error_message = "Insufficient write permissions to <i>%s</i> directory. Please add proper " \
                                "write permissions on the directory and add the torrent again. %s" \
                                % (destination, error)
            ConfirmationDialog.show_message(self.window(), "Download error <i>%s</i>" % uri, gui_error_message, "OK")
            return

        selected_files_list = []
        if len(selected_files) != total_files:  # Not all files included
            selected_files_list = [filename for filename in selected_files]

        anon_hops = int(self.tribler_settings['download_defaults']['number_hops']) if anon_download else 0
        safe_seeding = 1 if safe_seeding else 0
        post_data = {
            "uri": uri,
            "anon_hops": anon_hops,
            "safe_seeding": safe_seeding,
            "destination": destination,
            "selected_files": selected_files_list
        }
        request_mgr = TriblerRequestManager()
        request_mgr.perform_request("downloads", callback if callback else self.on_download_added,
                                    method='PUT', data=post_data)

        # Save the download location to the GUI settings
        current_settings = get_gui_setting(self.gui_settings, "recent_download_locations", "")
        recent_locations = current_settings.split(",") if len(current_settings) > 0 else []
        if isinstance(destination, six.text_type):
            destination = destination.encode('utf-8')
        encoded_destination = destination.encode('hex')
        if encoded_destination in recent_locations:
            recent_locations.remove(encoded_destination)
        recent_locations.insert(0, encoded_destination)

        if len(recent_locations) > 5:
            recent_locations = recent_locations[:5]

        self.gui_settings.setValue("recent_download_locations", ','.join(recent_locations))

    def on_new_version_available(self, version):
        if version == str(self.gui_settings.value('last_reported_version')):
            return

        self.new_version_dialog = ConfirmationDialog(self, "New version available",
                                                     "Version %s of Tribler is available.Do you want to visit the "
                                                     "website to download the newest version?" % version,
                                                     [('IGNORE', BUTTON_TYPE_NORMAL), ('LATER', BUTTON_TYPE_NORMAL),
                                                      ('OK', BUTTON_TYPE_NORMAL)])
        self.new_version_dialog.button_clicked.connect(lambda action: self.on_new_version_dialog_done(version, action))
        self.new_version_dialog.show()

    def on_new_version_dialog_done(self, version, action):
        if action == 0:  # ignore
            self.gui_settings.setValue("last_reported_version", version)
        elif action == 2:  # ok
            import webbrowser
            webbrowser.open("https://tribler.org")
        if self.new_version_dialog:
            self.new_version_dialog.close_dialog()
            self.new_version_dialog = None

    def on_search_text_change(self, text):
        self.search_suggestion_mgr = TriblerRequestManager()
        self.search_suggestion_mgr.perform_request(
            "search/completions", self.on_received_search_completions, url_params={'q': sanitize_for_fts(text) })

    def on_received_search_completions(self, completions):
        if completions is None:
            return
        self.received_search_completions.emit(completions)
        self.search_completion_model.setStringList(completions["completions"])

    def fetch_settings(self):
        self.request_mgr = TriblerRequestManager()
        self.request_mgr.perform_request("settings", self.received_settings, capture_errors=False)

    def received_settings(self, settings):
        if not settings:
            return
        # If we cannot receive the settings, stop Tribler with an option to send the crash report.
        if 'error' in settings:
            raise RuntimeError(TriblerRequestManager.get_message_from_error(settings))

        self.tribler_settings = settings['settings']

        # Set the video server port
        self.video_player_page.video_player_port = settings["ports"]["video_server~port"]

        # Disable various components based on the settings
        if not self.tribler_settings['video_server']['enabled']:
            self.left_menu_button_video_player.setHidden(True)
        self.downloads_creditmining_button.setHidden(not self.tribler_settings["credit_mining"]["enabled"])
        self.downloads_all_button.click()

        # process pending file requests (i.e. someone clicked a torrent file when Tribler was closed)
        # We do this after receiving the settings so we have the default download location.
        self.process_uri_request()

        # Set token balance refresh timer and load the token balance
        self.token_refresh_timer = QTimer()
        self.token_refresh_timer.timeout.connect(self.load_token_balance)
        self.token_refresh_timer.start(60000)

        self.load_token_balance()

    def on_top_search_button_click(self):
        current_ts = time.time()
        current_search_query = self.top_search_bar.text()

        if self.last_search_query and self.last_search_time \
                and self.last_search_query == self.top_search_bar.text() \
                and current_ts - self.last_search_time < 1:
            logging.info("Same search query already sent within 500ms so dropping this one")
            return

        self.left_menu_button_search.setChecked(True)
        self.has_search_results = True
        self.clicked_menu_button_search()
        self.search_results_page.perform_search(current_search_query)
        self.last_search_query = current_search_query
        self.last_search_time = current_ts

    def on_settings_button_click(self):
        self.deselect_all_menu_buttons()
        self.stackedWidget.setCurrentIndex(PAGE_SETTINGS)
        self.settings_page.load_settings()
        self.navigation_stack = []
        self.hide_left_menu_playlist()

    def on_token_balance_click(self, _):
        self.raise_window()
        self.deselect_all_menu_buttons()
        self.stackedWidget.setCurrentIndex(PAGE_TRUST)
        self.load_token_balance()
        self.trust_page.load_blocks()
        self.navigation_stack = []
        self.hide_left_menu_playlist()

    def load_token_balance(self):
        self.request_mgr = TriblerRequestManager()
        self.request_mgr.perform_request("trustchain/statistics", self.received_trustchain_statistics,
                                         capture_errors=False)

    def received_trustchain_statistics(self, statistics):
        if not statistics or "statistics" not in statistics:
            return

        self.trust_page.received_trustchain_statistics(statistics)

        statistics = statistics["statistics"]
        if 'latest_block' in statistics:
            balance = (statistics["latest_block"]["transaction"]["total_up"] -
                       statistics["latest_block"]["transaction"]["total_down"])
            self.set_token_balance(balance)
        else:
            self.token_balance_label.setText("0 MB")

        # If trust page is currently visible, then load the graph as well
        if self.stackedWidget.currentIndex() == PAGE_TRUST:
            self.trust_page.load_blocks()

    def set_token_balance(self, balance):
        if abs(balance) > 1024 ** 4:  # Balance is over a TB
            balance /= 1024.0 ** 4
            self.token_balance_label.setText("%.1f TB" % balance)
        elif abs(balance) > 1024 ** 3:  # Balance is over a GB
            balance /= 1024.0 ** 3
            self.token_balance_label.setText("%.1f GB" % balance)
        else:
            balance /= 1024.0 ** 2
            self.token_balance_label.setText("%d MB" % balance)

    def raise_window(self):
        self.setWindowState(self.windowState() & ~Qt.WindowMinimized | Qt.WindowActive)
        self.raise_()
        self.activateWindow()

    def create_add_torrent_menu(self):
        """
        Create a menu to add new torrents. Shows when users click on the tray icon or the big plus button.
        """
        menu = TriblerActionMenu(self)

        browse_files_action = QAction('Import torrent from file', self)
        browse_directory_action = QAction('Import torrent(s) from directory', self)
        add_url_action = QAction('Import torrent from magnet/URL', self)
        add_mdblob_action = QAction('Import Tribler metadata from file', self)

        browse_files_action.triggered.connect(self.on_add_torrent_browse_file)
        browse_directory_action.triggered.connect(self.on_add_torrent_browse_dir)
        add_url_action.triggered.connect(self.on_add_torrent_from_url)
        add_mdblob_action.triggered.connect(self.on_add_mdblob_browse_file)

        menu.addAction(browse_files_action)
        menu.addAction(browse_directory_action)
        menu.addAction(add_url_action)
        menu.addAction(add_mdblob_action)

        return menu

    def on_add_torrent_button_click(self, pos):
        self.create_add_torrent_menu().exec_(self.mapToGlobal(self.add_torrent_button.pos()))

    def on_add_torrent_browse_file(self):
        filenames = QFileDialog.getOpenFileNames(self,
                                                 "Please select the .torrent file",
                                                 QDir.homePath(),
                                                 "Torrent files (*.torrent)")
        if len(filenames[0]) > 0:
            [self.pending_uri_requests.append(u"file:%s" % filename) for filename in filenames[0]]
            self.process_uri_request()

    def on_add_mdblob_browse_file(self):
        filenames = QFileDialog.getOpenFileNames(self,
                                                 "Please select the .mdblob file",
                                                 QDir.homePath(),
                                                 "Tribler metadata files (*.mdblob)")
        if len(filenames[0]) > 0:
            for filename in filenames[0]:
                self.pending_uri_requests.append(u"file:%s" % filename)
            self.process_uri_request()

    def start_download_from_uri(self, uri):
        self.download_uri = uri

        if get_gui_setting(self.gui_settings, "ask_download_settings", True, is_bool=True):
            # If tribler settings is not available, fetch the settings and inform the user to try again.
            if not self.tribler_settings:
                self.fetch_settings()
                ConfirmationDialog.show_error(self, "Download Error", "Tribler settings is not available yet. "
                                                                      "Fetching it now. Please try again later.")
                return
            # Clear any previous dialog if exists
            if self.dialog:
                self.dialog.close_dialog()
                self.dialog = None

            self.dialog = StartDownloadDialog(self, self.download_uri)
            self.dialog.button_clicked.connect(self.on_start_download_action)
            self.dialog.show()
            self.start_download_dialog_active = True
        else:
            # In the unlikely scenario that tribler settings are not available yet, try to fetch settings again and
            # add the download uri back to self.pending_uri_requests to process again.
            if not self.tribler_settings:
                self.fetch_settings()
                if self.download_uri not in self.pending_uri_requests:
                    self.pending_uri_requests.append(self.download_uri)
                return

            self.window().perform_start_download_request(self.download_uri,
                                                         self.window().tribler_settings['download_defaults'][
                                                             'anonymity_enabled'],
                                                         self.window().tribler_settings['download_defaults'][
                                                             'safeseeding_enabled'],
                                                         self.tribler_settings['download_defaults']['saveas'], [], 0)
            self.process_uri_request()

    def on_start_download_action(self, action):
        if action == 1:
            if self.dialog and self.dialog.dialog_widget:
                self.window().perform_start_download_request(
                    self.download_uri, self.dialog.dialog_widget.anon_download_checkbox.isChecked(),
                    self.dialog.dialog_widget.safe_seed_checkbox.isChecked(),
                    self.dialog.dialog_widget.destination_input.currentText(),
                    self.dialog.get_selected_files(),
                    self.dialog.dialog_widget.files_list_view.topLevelItemCount())
            else:
                ConfirmationDialog.show_error(self, "Tribler UI Error", "Something went wrong. Please try again.")
                logging.exception("Error while trying to download. Either dialog or dialog.dialog_widget is None")

        if self.dialog:
            self.dialog.close_dialog()
            self.dialog = None
            self.start_download_dialog_active = False

        if action == 0:  # We do this after removing the dialog since process_uri_request is blocking
            self.process_uri_request()

    def on_add_torrent_browse_dir(self):
        chosen_dir = QFileDialog.getExistingDirectory(self,
                                                      "Please select the directory containing the .torrent files",
                                                      QDir.homePath(),
                                                      QFileDialog.ShowDirsOnly)

        if len(chosen_dir) != 0:
            self.selected_torrent_files = [torrent_file for torrent_file in glob.glob(chosen_dir + "/*.torrent")]
            self.dialog = ConfirmationDialog(self, "Add torrents from directory",
                                             "Are you sure you want to add %d torrents to Tribler?" %
                                             len(self.selected_torrent_files),
                                             [('ADD', BUTTON_TYPE_NORMAL), ('CANCEL', BUTTON_TYPE_CONFIRM)])
            self.dialog.button_clicked.connect(self.on_confirm_add_directory_dialog)
            self.dialog.show()

    def on_confirm_add_directory_dialog(self, action):
        if action == 0:
            for torrent_file in self.selected_torrent_files:
                escaped_uri = u"file:%s" % pathname2url(torrent_file.encode('utf-8'))
                self.perform_start_download_request(escaped_uri,
                                                    self.window().tribler_settings['download_defaults'][
                                                        'anonymity_enabled'],
                                                    self.window().tribler_settings['download_defaults'][
                                                        'safeseeding_enabled'],
                                                    self.tribler_settings['download_defaults']['saveas'], [], 0)

        if self.dialog:
            self.dialog.close_dialog()
            self.dialog = None

    def on_add_torrent_from_url(self):
        # Make sure that the window is visible (this action might be triggered from the tray icon)
        self.raise_window()

        if self.video_player_page.isVisible():
            # If we're adding a torrent from the video player page, go to the home page.
            # This is necessary since VLC takes the screen and the popup becomes invisible.
            self.clicked_menu_button_home()

        self.dialog = ConfirmationDialog(self, "Add torrent from URL/magnet link",
                                         "Please enter the URL/magnet link in the field below:",
                                         [('ADD', BUTTON_TYPE_NORMAL), ('CANCEL', BUTTON_TYPE_CONFIRM)],
                                         show_input=True)
        self.dialog.dialog_widget.dialog_input.setPlaceholderText('URL/magnet link')
        self.dialog.dialog_widget.dialog_input.setFocus()
        self.dialog.button_clicked.connect(self.on_torrent_from_url_dialog_done)
        self.dialog.show()

    def on_torrent_from_url_dialog_done(self, action):
        if self.dialog and self.dialog.dialog_widget:
            uri = self.dialog.dialog_widget.dialog_input.text()

            # Remove first dialog
            self.dialog.close_dialog()
            self.dialog = None

            if action == 0:
                self.start_download_from_uri(uri)

    def on_download_added(self, result):
        if not result:
            return
        if len(self.pending_uri_requests) == 0:  # Otherwise, we first process the remaining requests.
            self.window().left_menu_button_downloads.click()
        else:
            self.process_uri_request()

    def on_top_menu_button_click(self):
        if self.left_menu.isHidden():
            self.left_menu.show()
        else:
            self.left_menu.hide()

    def deselect_all_menu_buttons(self, except_select=None):
        for button in self.menu_buttons:
            if button == except_select:
                button.setEnabled(False)
                continue
            button.setEnabled(True)

            if button == self.left_menu_button_search and not self.has_search_results:
                button.setEnabled(False)

            button.setChecked(False)

    def clicked_menu_button_home(self):
        self.deselect_all_menu_buttons(self.left_menu_button_home)
        self.stackedWidget.setCurrentIndex(PAGE_HOME)
        self.navigation_stack = []
        self.hide_left_menu_playlist()

    def clicked_menu_button_search(self):
        self.deselect_all_menu_buttons(self.left_menu_button_search)
        self.stackedWidget.setCurrentIndex(PAGE_SEARCH_RESULTS)
        self.navigation_stack = []
        self.hide_left_menu_playlist()

    def clicked_menu_button_discovered(self):
        self.deselect_all_menu_buttons(self.left_menu_button_discovered)
        self.stackedWidget.setCurrentIndex(PAGE_DISCOVERED)
        self.discovered_page.load_discovered_channels()
        self.navigation_stack = []
        self.hide_left_menu_playlist()

    def clicked_menu_button_my_channel(self):
        self.deselect_all_menu_buttons(self.left_menu_button_my_channel)
        self.stackedWidget.setCurrentIndex(PAGE_EDIT_CHANNEL)
        self.edit_channel_page.load_my_channel_overview()
        self.navigation_stack = []
        self.hide_left_menu_playlist()

    def clicked_menu_button_video_player(self):
        self.deselect_all_menu_buttons(self.left_menu_button_video_player)
        self.stackedWidget.setCurrentIndex(PAGE_VIDEO_PLAYER)
        self.navigation_stack = []
        self.show_left_menu_playlist()

    def clicked_menu_button_downloads(self):
        self.deselect_all_menu_buttons(self.left_menu_button_downloads)
        self.raise_window()
        self.left_menu_button_downloads.setChecked(True)
        self.stackedWidget.setCurrentIndex(PAGE_DOWNLOADS)
        self.navigation_stack = []
        self.hide_left_menu_playlist()

    def clicked_menu_button_debug(self):
        if not self.debug_window:
            self.debug_window = DebugWindow(self.tribler_settings, self.core_manager.events_manager.tribler_version)
        self.debug_window.show()

    def clicked_menu_button_subscriptions(self):
        self.deselect_all_menu_buttons(self.left_menu_button_subscriptions)
        self.stackedWidget.setCurrentIndex(PAGE_SUBSCRIBED_CHANNELS)
        self.subscribed_channels_page.load_subscribed_channels()
        self.navigation_stack = []
        self.hide_left_menu_playlist()

    def hide_left_menu_playlist(self):
        self.left_menu_seperator.setHidden(True)
        self.left_menu_playlist_label.setHidden(True)
        self.left_menu_playlist.setHidden(True)

    def show_left_menu_playlist(self):
        self.left_menu_seperator.setHidden(False)
        self.left_menu_playlist_label.setHidden(False)
        self.left_menu_playlist.setHidden(False)

    def on_channel_clicked(self, channel_info):
        self.channel_page.initialize_with_channel(channel_info)
        self.navigation_stack.append(self.stackedWidget.currentIndex())
        self.stackedWidget.setCurrentIndex(PAGE_CHANNEL_DETAILS)

    def on_page_back_clicked(self):
        try:
            prev_page = self.navigation_stack.pop()
            self.stackedWidget.setCurrentIndex(prev_page)
        except IndexError:
            logging.exception("Unknown page found in stack")

    def on_credit_mining_error(self, error):
        ConfirmationDialog.show_error(self, "Credit Mining Error", error[u'message'])

    def on_edit_channel_clicked(self):
        self.stackedWidget.setCurrentIndex(PAGE_EDIT_CHANNEL)
        self.navigation_stack = []
        self.channel_page.on_edit_channel_clicked()

    def resizeEvent(self, _):
        # Resize home page cells
        cell_width = self.home_page_table_view.width() / 3 - 3  # We have some padding to the right
        max_height = self.home_page_table_view.height() / 3 - 4
        cell_height = min(cell_width / 2 + 60, max_height)

        for i in range(0, 3):
            self.home_page_table_view.setColumnWidth(i, cell_width)
            self.home_page_table_view.setRowHeight(i, cell_height)
        self.resize_event.emit()

    def exit_full_screen(self):
        self.top_bar.show()
        self.left_menu.show()
        self.video_player_page.is_full_screen = False
        self.showNormal()

    def close_tribler(self):
        if not self.core_manager.shutting_down:
            def show_force_shutdown():
                self.window().force_shutdown_btn.show()

            self.delete_tray_icon()
            self.show_loading_screen()
            self.hide_status_bar()
            self.loading_text_label.setText("Shutting down...")
<<<<<<< HEAD
=======

>>>>>>> 3cd70232
            if self.debug_window:
                self.debug_window.setHidden(True)

            self.shutdown_timer = QTimer()
            self.shutdown_timer.timeout.connect(show_force_shutdown)
            self.shutdown_timer.start(SHUTDOWN_WAITING_PERIOD)

            self.gui_settings.setValue("pos", self.pos())
            self.gui_settings.setValue("size", self.size())

            if self.core_manager.use_existing_core:
                # Don't close the core that we are using
                QApplication.quit()

            self.core_manager.stop()
            self.core_manager.shutting_down = True
            self.downloads_page.stop_loading_downloads()
            request_queue.clear()

            # Stop the token balance timer
            if self.token_refresh_timer:
                self.token_refresh_timer.stop()

    def closeEvent(self, close_event):
        self.close_tribler()
        close_event.ignore()

    def keyReleaseEvent(self, event):
        if event.key() == Qt.Key_Escape:
            self.escape_pressed.emit()
            if self.isFullScreen():
                self.exit_full_screen()

    def dragEnterEvent(self, e):
        file_urls = [_qurl_to_path(url) for url in e.mimeData().urls()] if e.mimeData().hasUrls() else []

        if any(os.path.isfile(filename) for filename in file_urls):
            e.accept()
        else:
            e.ignore()

    def dropEvent(self, e):
        file_urls = ([(_qurl_to_path(url), url.toString()) for url in e.mimeData().urls()]
                     if e.mimeData().hasUrls() else [])

        for filename, fileurl in file_urls:
            if os.path.isfile(filename):
                self.start_download_from_uri(fileurl)

        e.accept()

    def clicked_force_shutdown(self):
        process_checker = ProcessChecker()
        if process_checker.already_running:
            core_pid = process_checker.get_pid_from_lock_file()
            os.kill(int(core_pid), 9)
        # Stop the Qt application
        QApplication.quit()

    def on_tribler_shutdown_state_update(self, state):
        self.loading_text_label.setText(state)


def _qurl_to_path(qurl):
    parsed = urlparse.urlparse(qurl.toString())
    return os.path.abspath(os.path.join(parsed.netloc, unquote(parsed.path)))<|MERGE_RESOLUTION|>--- conflicted
+++ resolved
@@ -853,10 +853,6 @@
             self.show_loading_screen()
             self.hide_status_bar()
             self.loading_text_label.setText("Shutting down...")
-<<<<<<< HEAD
-=======
-
->>>>>>> 3cd70232
             if self.debug_window:
                 self.debug_window.setHidden(True)
 

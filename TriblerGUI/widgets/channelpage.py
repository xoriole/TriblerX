--- conflicted
+++ resolved
@@ -3,18 +3,9 @@
 from PyQt5.QtGui import QIcon
 from PyQt5.QtWidgets import QWidget
 
-<<<<<<< HEAD
 from TriblerGUI.utilities import get_image_path, get_gui_setting
 from TriblerGUI.widgets.tablecontentmodel import TorrentsContentModel
 from TriblerGUI.widgets.triblertablecontrollers import TorrentsTableViewController
-=======
-from TriblerGUI.tribler_request_manager import TriblerRequestManager
-from TriblerGUI.utilities import get_image_path
-from TriblerGUI.widgets.channel_torrent_list_item import ChannelTorrentListItem
-from TriblerGUI.widgets.loading_list_item import LoadingListItem
-from TriblerGUI.widgets.playlist_list_item import PlaylistListItem
-from TriblerGUI.widgets.text_list_item import TextListItem
->>>>>>> 3cd70232
 
 
 class ChannelPage(QWidget):
@@ -29,26 +20,12 @@
         self.controller = None
         self.gui_settings = None
 
-<<<<<<< HEAD
     def initialize_channel_page(self, gui_settings):
         self.gui_settings = gui_settings
         self.model = TorrentsContentModel(hide_xxx=get_gui_setting(self.gui_settings, "family_filter", True,
-                                                  is_bool=True) if self.gui_settings else True)
+                                                                   is_bool=True) if self.gui_settings else True)
         self.controller = TorrentsTableViewController(self.model, self.window().channel_page_container,
                                                       None, self.window().channel_torrents_filter_input)
-=======
-        self.get_torents_in_channel_manager = None
-        self.get_playlists_in_channel_manager = None
-
-    def initialize_with_channel(self, channel_info):
-        if not channel_info:
-            return
-
-        self.playlists = []
-        self.torrents = []
-        self.loaded_channels = False
-        self.loaded_playlists = False
->>>>>>> 3cd70232
 
         # Remove the commit control from the delegate for performance
         commit_control = self.window().channel_page_container.content_table.delegate.commit_control

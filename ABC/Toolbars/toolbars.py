#!/usr/bin/python

#########################################################################
#
# Various toolbars used within ABC's main window
# 
#########################################################################
import sys
import os
import wx

from traceback import print_exc,print_stack
#from cStringIO import StringIO
from threading import currentThread

from ABC.Toolbars.spinners import NumSimSpinner
from ABC.GUI.toolbar import ABCBar

from Utility.constants import * #IGNORE:W0611

from Tribler.Dialogs.activities import *

DEBUG = False

##############################################################
#
# Class : ABCBottomBar2
#
# The right half of the bottom buttonbar that includes
# the spinner controls for # of simultaneous downloads
#
############################################################## 
class ABCBottomBar2(wx.Panel):
    def __init__(self, parent):
        self.parent = parent
        self.utility = self.parent.utility
        
        wx.Panel.__init__(self, parent, -1)

        sizer = wx.BoxSizer(wx.HORIZONTAL)
        
        # New option buttons
        ##################################
        
        self.utility.bottomline = ABCBottomBar(self)

        sizer.Add(self.utility.bottomline, 0, wx.ALIGN_CENTER_VERTICAL)

        # Queue
        self.numsimspinner = NumSimSpinner(self)
        sizer.Add(self.numsimspinner, 0, wx.ALIGN_CENTER_VERTICAL|wx.LEFT, 10)
       
        self.SetSizerAndFit(sizer)

    def changeSpinners(self):
        self.numsimspinner.changeSpinner()
                
    def updateCounters(self):
        self.numsimspinner.updateCounter()


##############################################################
#
# Class : ABCBottomBar
#
# The buttonbar at the bottom of the screen
#
############################################################## 
class ABCBottomBar(ABCBar):
    def __init__(self, windowparent):       
        # New option buttons
        ##################################
        configlabel = 'icons_toolbarbottom'
        
        style = wx.TB_HORIZONTAL | wx.NO_BORDER | wx.TB_FLAT | wx.TB_NODIVIDER | wx.CLIP_CHILDREN
        ABCBar.__init__(self, windowparent, configlabel, style = style, hspacing = 5)
            

##############################################################
#
# Class : ABCStatusBar
#
# The statusbar at the bottom of the screen
#
############################################################## 
class ABCStatusBar(wx.StatusBar):
    def __init__(self, parent, utility):
        self.utility = utility
        style = wx.ST_SIZEGRIP | wx.CLIP_CHILDREN
        
        wx.StatusBar.__init__(self, parent, -1, style = style)
<<<<<<< HEAD
        self.SetFieldsCount(5)
        self.SetStatusWidths([-1, 130, 130, 120, 140])
=======
        self.SetFieldsCount(6)
        #self.SetStatusWidths([-1, 120, 120, 100, 100])
        self.SetStatusWidths([20, -1, 130, 130, 120, 140])
        self.SetStatusText( '', 0)
>>>>>>> f492f61c

    def setActivity(self,type,msg=u''):
    
#        if currentThread().getName() != "MainThread":
#            print "setActivity thread",currentThread().getName(),"is NOT MAIN THREAD"
#            print_stack()
    
        if type == ACT_NONE:
            prefix = u''
            msg = u''
        elif type == ACT_UPNP:
            prefix = self.utility.lang.get('act_upnp')
        elif type == ACT_REACHABLE:
            prefix = self.utility.lang.get('act_reachable')
        elif type == ACT_GET_EXT_IP_FROM_PEERS:
            prefix = self.utility.lang.get('act_get_ext_ip_from_peers')
        elif type == ACT_MEET:
            prefix = self.utility.lang.get('act_meet')
        elif type == ACT_GOT_METADATA:
            prefix = self.utility.lang.get('act_got_metadata')
        elif type == ACT_RECOMMEND:
            prefix = self.utility.lang.get('act_recommend')
        elif type == ACT_DISK_FULL:
            prefix = self.utility.lang.get('act_disk_full')            

        if msg == u'':
            text = prefix
        else:
            text = unicode( prefix+u' '+msg)
            
        if DEBUG:
            print "act: Setting activity", `text`
        self.SetStatusText( text, 1)

##############################################################
#
# Class : ABCStatusButtons
#
# The statusbar buttons at the bottom left of the screen
#
############################################################## 
class ABCStatusButtons(wx.BoxSizer):
    def __init__(self, parent, utility):
        self.utility = utility
        wx.BoxSizer.__init__(self, wx.HORIZONTAL)

        self.reach = False
        self.gbm = self.utility.makeBitmap('greenball.bmp')
        self.reachbutton = self.utility.makeBitmapButtonFit(parent, 'yellowball.bmp', 'unknownreach_tooltip',self.onClick)
        self.Add(self.reachbutton, 0, wx.ALIGN_CENTER_VERTICAL|wx.ALL, 3)
        self.ybm = self.reachbutton.GetBitmapLabel()        
        #self.reachbutton.SetBitmapDisabled(self.ybm)
        #self.reachbutton.SetBitmapFocus(self.ybm)
        #self.reachbutton.SetBitmapSelected(self.ybm)

    def setReachable(self,reach):
        if self.reachbutton is not None:
            if reach:
                self.reachbutton.SetBitmapLabel(self.gbm)
                self.reachbutton.GetToolTip().SetTip(self.utility.lang.get('reachable_tooltip'))
            else:
                self.reachbutton.SetBitmapLabel(self.ybm)
                self.reachbutton.GetToolTip().SetTip(self.utility.lang.get('unknownreac_tooltip'))
            self.reach = reach

    def onClick(self,event=None):
        if self.reach:
            title = self.utility.lang.get('tribler_information')
            type = wx.ICON_INFORMATION
            msg = self.utility.lang.get('reachable_tooltip')
        else:
            title = self.utility.lang.get('tribler_warning')
            type = wx.ICON_WARNING
            msg = self.utility.lang.get('tribler_unreachable_explanation')
            
        dlg = wx.MessageDialog(None, msg, title, wx.OK|type)
        result = dlg.ShowModal()
        dlg.Destroy()

   
##############################################################
#
# Class : ABCToolBar
#
# Tool Bar at the top of the window
#
##############################################################         
class ABCToolBar(ABCBar):
    def __init__(self, parent):
        configlabel = 'icons_toolbartop'

        style = wx.TB_HORIZONTAL | wx.NO_BORDER | wx.TB_FLAT | wx.TB_TEXT | wx.CLIP_CHILDREN
        ABCBar.__init__(self, parent, configlabel, style = style)


##############################################################
#
# Class : ABCMenuBar
#
# Handles the menus at the top of the window
#
############################################################## 
class ABCMenuBar(wx.MenuBar):
    def __init__(self, parent):
        self.parent = parent
        self.utility = parent.utility
                      
        style = wx.CLIP_CHILDREN
        wx.MenuBar.__init__(self, style = style)
        
        self.updateMenu()
        
    def updateMenu(self):
        for item in range(self.GetMenuCount()):
            menu = self.Remove(0)
            menu.Destroy()
        
        items = [ACTION_FILEMENU, 
                 #ACTION_TORRENTACTIONMENU, 
                 ACTION_TOOLSMENU, 
                 ACTION_VERSIONMENU]
        for item in items:
            self.utility.actions[item].addToMenu(self, bindto = self.parent)
    
    
<|MERGE_RESOLUTION|>--- conflicted
+++ resolved
@@ -1,225 +1,220 @@
-#!/usr/bin/python
-
-#########################################################################
-#
-# Various toolbars used within ABC's main window
-# 
-#########################################################################
-import sys
-import os
-import wx
-
-from traceback import print_exc,print_stack
-#from cStringIO import StringIO
-from threading import currentThread
-
-from ABC.Toolbars.spinners import NumSimSpinner
-from ABC.GUI.toolbar import ABCBar
-
-from Utility.constants import * #IGNORE:W0611
-
-from Tribler.Dialogs.activities import *
-
-DEBUG = False
-
-##############################################################
-#
-# Class : ABCBottomBar2
-#
-# The right half of the bottom buttonbar that includes
-# the spinner controls for # of simultaneous downloads
-#
-############################################################## 
-class ABCBottomBar2(wx.Panel):
-    def __init__(self, parent):
-        self.parent = parent
-        self.utility = self.parent.utility
-        
-        wx.Panel.__init__(self, parent, -1)
-
-        sizer = wx.BoxSizer(wx.HORIZONTAL)
-        
-        # New option buttons
-        ##################################
-        
-        self.utility.bottomline = ABCBottomBar(self)
-
-        sizer.Add(self.utility.bottomline, 0, wx.ALIGN_CENTER_VERTICAL)
-
-        # Queue
-        self.numsimspinner = NumSimSpinner(self)
-        sizer.Add(self.numsimspinner, 0, wx.ALIGN_CENTER_VERTICAL|wx.LEFT, 10)
-       
-        self.SetSizerAndFit(sizer)
-
-    def changeSpinners(self):
-        self.numsimspinner.changeSpinner()
-                
-    def updateCounters(self):
-        self.numsimspinner.updateCounter()
-
-
-##############################################################
-#
-# Class : ABCBottomBar
-#
-# The buttonbar at the bottom of the screen
-#
-############################################################## 
-class ABCBottomBar(ABCBar):
-    def __init__(self, windowparent):       
-        # New option buttons
-        ##################################
-        configlabel = 'icons_toolbarbottom'
-        
-        style = wx.TB_HORIZONTAL | wx.NO_BORDER | wx.TB_FLAT | wx.TB_NODIVIDER | wx.CLIP_CHILDREN
-        ABCBar.__init__(self, windowparent, configlabel, style = style, hspacing = 5)
-            
-
-##############################################################
-#
-# Class : ABCStatusBar
-#
-# The statusbar at the bottom of the screen
-#
-############################################################## 
-class ABCStatusBar(wx.StatusBar):
-    def __init__(self, parent, utility):
-        self.utility = utility
-        style = wx.ST_SIZEGRIP | wx.CLIP_CHILDREN
-        
-        wx.StatusBar.__init__(self, parent, -1, style = style)
-<<<<<<< HEAD
-        self.SetFieldsCount(5)
-        self.SetStatusWidths([-1, 130, 130, 120, 140])
-=======
-        self.SetFieldsCount(6)
-        #self.SetStatusWidths([-1, 120, 120, 100, 100])
-        self.SetStatusWidths([20, -1, 130, 130, 120, 140])
-        self.SetStatusText( '', 0)
->>>>>>> f492f61c
-
-    def setActivity(self,type,msg=u''):
-    
-#        if currentThread().getName() != "MainThread":
-#            print "setActivity thread",currentThread().getName(),"is NOT MAIN THREAD"
-#            print_stack()
-    
-        if type == ACT_NONE:
-            prefix = u''
-            msg = u''
-        elif type == ACT_UPNP:
-            prefix = self.utility.lang.get('act_upnp')
-        elif type == ACT_REACHABLE:
-            prefix = self.utility.lang.get('act_reachable')
-        elif type == ACT_GET_EXT_IP_FROM_PEERS:
-            prefix = self.utility.lang.get('act_get_ext_ip_from_peers')
-        elif type == ACT_MEET:
-            prefix = self.utility.lang.get('act_meet')
-        elif type == ACT_GOT_METADATA:
-            prefix = self.utility.lang.get('act_got_metadata')
-        elif type == ACT_RECOMMEND:
-            prefix = self.utility.lang.get('act_recommend')
-        elif type == ACT_DISK_FULL:
-            prefix = self.utility.lang.get('act_disk_full')            
-
-        if msg == u'':
-            text = prefix
-        else:
-            text = unicode( prefix+u' '+msg)
-            
-        if DEBUG:
-            print "act: Setting activity", `text`
-        self.SetStatusText( text, 1)
-
-##############################################################
-#
-# Class : ABCStatusButtons
-#
-# The statusbar buttons at the bottom left of the screen
-#
-############################################################## 
-class ABCStatusButtons(wx.BoxSizer):
-    def __init__(self, parent, utility):
-        self.utility = utility
-        wx.BoxSizer.__init__(self, wx.HORIZONTAL)
-
-        self.reach = False
-        self.gbm = self.utility.makeBitmap('greenball.bmp')
-        self.reachbutton = self.utility.makeBitmapButtonFit(parent, 'yellowball.bmp', 'unknownreach_tooltip',self.onClick)
-        self.Add(self.reachbutton, 0, wx.ALIGN_CENTER_VERTICAL|wx.ALL, 3)
-        self.ybm = self.reachbutton.GetBitmapLabel()        
-        #self.reachbutton.SetBitmapDisabled(self.ybm)
-        #self.reachbutton.SetBitmapFocus(self.ybm)
-        #self.reachbutton.SetBitmapSelected(self.ybm)
-
-    def setReachable(self,reach):
-        if self.reachbutton is not None:
-            if reach:
-                self.reachbutton.SetBitmapLabel(self.gbm)
-                self.reachbutton.GetToolTip().SetTip(self.utility.lang.get('reachable_tooltip'))
-            else:
-                self.reachbutton.SetBitmapLabel(self.ybm)
-                self.reachbutton.GetToolTip().SetTip(self.utility.lang.get('unknownreac_tooltip'))
-            self.reach = reach
-
-    def onClick(self,event=None):
-        if self.reach:
-            title = self.utility.lang.get('tribler_information')
-            type = wx.ICON_INFORMATION
-            msg = self.utility.lang.get('reachable_tooltip')
-        else:
-            title = self.utility.lang.get('tribler_warning')
-            type = wx.ICON_WARNING
-            msg = self.utility.lang.get('tribler_unreachable_explanation')
-            
-        dlg = wx.MessageDialog(None, msg, title, wx.OK|type)
-        result = dlg.ShowModal()
-        dlg.Destroy()
-
-   
-##############################################################
-#
-# Class : ABCToolBar
-#
-# Tool Bar at the top of the window
-#
-##############################################################         
-class ABCToolBar(ABCBar):
-    def __init__(self, parent):
-        configlabel = 'icons_toolbartop'
-
-        style = wx.TB_HORIZONTAL | wx.NO_BORDER | wx.TB_FLAT | wx.TB_TEXT | wx.CLIP_CHILDREN
-        ABCBar.__init__(self, parent, configlabel, style = style)
-
-
-##############################################################
-#
-# Class : ABCMenuBar
-#
-# Handles the menus at the top of the window
-#
-############################################################## 
-class ABCMenuBar(wx.MenuBar):
-    def __init__(self, parent):
-        self.parent = parent
-        self.utility = parent.utility
-                      
-        style = wx.CLIP_CHILDREN
-        wx.MenuBar.__init__(self, style = style)
-        
-        self.updateMenu()
-        
-    def updateMenu(self):
-        for item in range(self.GetMenuCount()):
-            menu = self.Remove(0)
-            menu.Destroy()
-        
-        items = [ACTION_FILEMENU, 
-                 #ACTION_TORRENTACTIONMENU, 
-                 ACTION_TOOLSMENU, 
-                 ACTION_VERSIONMENU]
-        for item in items:
-            self.utility.actions[item].addToMenu(self, bindto = self.parent)
-    
-    
+#!/usr/bin/python
+
+#########################################################################
+#
+# Various toolbars used within ABC's main window
+# 
+#########################################################################
+import sys
+import os
+import wx
+
+from traceback import print_exc,print_stack
+#from cStringIO import StringIO
+from threading import currentThread
+
+from ABC.Toolbars.spinners import NumSimSpinner
+from ABC.GUI.toolbar import ABCBar
+
+from Utility.constants import * #IGNORE:W0611
+
+from Tribler.Dialogs.activities import *
+
+DEBUG = False
+
+##############################################################
+#
+# Class : ABCBottomBar2
+#
+# The right half of the bottom buttonbar that includes
+# the spinner controls for # of simultaneous downloads
+#
+############################################################## 
+class ABCBottomBar2(wx.Panel):
+    def __init__(self, parent):
+        self.parent = parent
+        self.utility = self.parent.utility
+        
+        wx.Panel.__init__(self, parent, -1)
+
+        sizer = wx.BoxSizer(wx.HORIZONTAL)
+        
+        # New option buttons
+        ##################################
+        
+        self.utility.bottomline = ABCBottomBar(self)
+
+        sizer.Add(self.utility.bottomline, 0, wx.ALIGN_CENTER_VERTICAL)
+
+        # Queue
+        self.numsimspinner = NumSimSpinner(self)
+        sizer.Add(self.numsimspinner, 0, wx.ALIGN_CENTER_VERTICAL|wx.LEFT, 10)
+       
+        self.SetSizerAndFit(sizer)
+
+    def changeSpinners(self):
+        self.numsimspinner.changeSpinner()
+                
+    def updateCounters(self):
+        self.numsimspinner.updateCounter()
+
+
+##############################################################
+#
+# Class : ABCBottomBar
+#
+# The buttonbar at the bottom of the screen
+#
+############################################################## 
+class ABCBottomBar(ABCBar):
+    def __init__(self, windowparent):       
+        # New option buttons
+        ##################################
+        configlabel = 'icons_toolbarbottom'
+        
+        style = wx.TB_HORIZONTAL | wx.NO_BORDER | wx.TB_FLAT | wx.TB_NODIVIDER | wx.CLIP_CHILDREN
+        ABCBar.__init__(self, windowparent, configlabel, style = style, hspacing = 5)
+            
+
+##############################################################
+#
+# Class : ABCStatusBar
+#
+# The statusbar at the bottom of the screen
+#
+############################################################## 
+class ABCStatusBar(wx.StatusBar):
+    def __init__(self, parent, utility):
+        self.utility = utility
+        style = wx.ST_SIZEGRIP | wx.CLIP_CHILDREN
+        
+        wx.StatusBar.__init__(self, parent, -1, style = style)
+        self.SetFieldsCount(6)
+        #self.SetStatusWidths([-1, 120, 120, 100, 100])
+        self.SetStatusWidths([20, -1, 130, 130, 120, 140])
+        self.SetStatusText( '', 0)
+
+    def setActivity(self,type,msg=u''):
+    
+#        if currentThread().getName() != "MainThread":
+#            print "setActivity thread",currentThread().getName(),"is NOT MAIN THREAD"
+#            print_stack()
+    
+        if type == ACT_NONE:
+            prefix = u''
+            msg = u''
+        elif type == ACT_UPNP:
+            prefix = self.utility.lang.get('act_upnp')
+        elif type == ACT_REACHABLE:
+            prefix = self.utility.lang.get('act_reachable')
+        elif type == ACT_GET_EXT_IP_FROM_PEERS:
+            prefix = self.utility.lang.get('act_get_ext_ip_from_peers')
+        elif type == ACT_MEET:
+            prefix = self.utility.lang.get('act_meet')
+        elif type == ACT_GOT_METADATA:
+            prefix = self.utility.lang.get('act_got_metadata')
+        elif type == ACT_RECOMMEND:
+            prefix = self.utility.lang.get('act_recommend')
+        elif type == ACT_DISK_FULL:
+            prefix = self.utility.lang.get('act_disk_full')            
+
+        if msg == u'':
+            text = prefix
+        else:
+            text = unicode( prefix+u' '+msg)
+            
+        if DEBUG:
+            print "act: Setting activity", `text`
+        self.SetStatusText( text, 1)
+
+##############################################################
+#
+# Class : ABCStatusButtons
+#
+# The statusbar buttons at the bottom left of the screen
+#
+############################################################## 
+class ABCStatusButtons(wx.BoxSizer):
+    def __init__(self, parent, utility):
+        self.utility = utility
+        wx.BoxSizer.__init__(self, wx.HORIZONTAL)
+
+        self.reach = False
+        self.gbm = self.utility.makeBitmap('greenball.bmp')
+        self.reachbutton = self.utility.makeBitmapButtonFit(parent, 'yellowball.bmp', 'unknownreach_tooltip',self.onClick)
+        self.Add(self.reachbutton, 0, wx.ALIGN_CENTER_VERTICAL|wx.ALL, 3)
+        self.ybm = self.reachbutton.GetBitmapLabel()        
+        #self.reachbutton.SetBitmapDisabled(self.ybm)
+        #self.reachbutton.SetBitmapFocus(self.ybm)
+        #self.reachbutton.SetBitmapSelected(self.ybm)
+
+    def setReachable(self,reach):
+        if self.reachbutton is not None:
+            if reach:
+                self.reachbutton.SetBitmapLabel(self.gbm)
+                self.reachbutton.GetToolTip().SetTip(self.utility.lang.get('reachable_tooltip'))
+            else:
+                self.reachbutton.SetBitmapLabel(self.ybm)
+                self.reachbutton.GetToolTip().SetTip(self.utility.lang.get('unknownreac_tooltip'))
+            self.reach = reach
+
+    def onClick(self,event=None):
+        if self.reach:
+            title = self.utility.lang.get('tribler_information')
+            type = wx.ICON_INFORMATION
+            msg = self.utility.lang.get('reachable_tooltip')
+        else:
+            title = self.utility.lang.get('tribler_warning')
+            type = wx.ICON_WARNING
+            msg = self.utility.lang.get('tribler_unreachable_explanation')
+            
+        dlg = wx.MessageDialog(None, msg, title, wx.OK|type)
+        result = dlg.ShowModal()
+        dlg.Destroy()
+
+   
+##############################################################
+#
+# Class : ABCToolBar
+#
+# Tool Bar at the top of the window
+#
+##############################################################         
+class ABCToolBar(ABCBar):
+    def __init__(self, parent):
+        configlabel = 'icons_toolbartop'
+
+        style = wx.TB_HORIZONTAL | wx.NO_BORDER | wx.TB_FLAT | wx.TB_TEXT | wx.CLIP_CHILDREN
+        ABCBar.__init__(self, parent, configlabel, style = style)
+
+
+##############################################################
+#
+# Class : ABCMenuBar
+#
+# Handles the menus at the top of the window
+#
+############################################################## 
+class ABCMenuBar(wx.MenuBar):
+    def __init__(self, parent):
+        self.parent = parent
+        self.utility = parent.utility
+                      
+        style = wx.CLIP_CHILDREN
+        wx.MenuBar.__init__(self, style = style)
+        
+        self.updateMenu()
+        
+    def updateMenu(self):
+        for item in range(self.GetMenuCount()):
+            menu = self.Remove(0)
+            menu.Destroy()
+        
+        items = [ACTION_FILEMENU, 
+                 #ACTION_TORRENTACTIONMENU, 
+                 ACTION_TOOLSMENU, 
+                 ACTION_VERSIONMENU]
+        for item in items:
+            self.utility.actions[item].addToMenu(self, bindto = self.parent)
+    
+    
--- conflicted
+++ resolved
@@ -34,7 +34,6 @@
 )
 from tribler_core.restapi.util import return_handled_exception
 from tribler_core.utilities.path_util import Path
-from tribler_core.utilities.torrent_utils import get_info_from_handle
 from tribler_core.utilities.unicode import ensure_unicode, hexlify
 
 
@@ -603,7 +602,6 @@
         if not start < stop or not 0 <= start < download.stream.filesize or not 0 < stop <= download.stream.filesize:
             return RESTResponse('Requested Range Not Satisfiable', status=416)
 
-<<<<<<< HEAD
         response = RESTStreamResponse(status=206,
                                       reason='OK',
                                       headers={'Accept-Ranges': 'bytes',
@@ -629,48 +627,12 @@
                             endlen = bytes_todo - bytes_done
                             if endlen != 0:
                                 await wait_for(response.write(data[:endlen]), STREAM_PAUSE_TIME)
-                                self._logger.info('Sent %s bytes', len(data))
+
                                 bytes_done += endlen
                             break
                         await wait_for(response.write(data), STREAM_PAUSE_TIME)
                         bytes_done += len(data)
-                        self._logger.info('Sent %s bytes', len(data))
-=======
-        mime_type = mimetypes.guess_type(str(stream.filename))[0]
-        response = RESTStreamResponse(status=206, reason='OK', headers={'Accept-Ranges': 'bytes',
-                                                                        'Content-Type': mime_type or 'text/html',
-                                                                        'Content-Length': f'{stop - start}',
-                                                                        'Content-Range': f'{start}-{stop}/{file_size}'})
-
-        with suppress(CancelledError):
-            await response.prepare(request)
-            await stream.seek(start)
-
-            bytes_todo = stop - start
-            bytes_done = 0
-            self._logger.info('Got range request for %s-%s (%s bytes)', start, stop, bytes_todo)
-            piecelen = download.get_def().get_piece_length()
-
-            # If we don't have enough to return the next piece, we wait with sending data until we have 5MB
-            if stream.get_byte_progress([(file_index, start, start + piecelen)]) < 1:
-                while stream.get_byte_progress([(file_index, start, start + 5 * 1024 ** 2)]) < 1 \
-                      and not request.transport.is_closing():
-                    await sleep(1)
-
-            while not request.transport.is_closing():
-                data = await stream.read(piecelen)
-
-                if len(data) == 0:
-                    break
-                if bytes_done + len(data) > bytes_todo:
-                    endlen = bytes_todo - bytes_done
-                    if endlen != 0:
-                        await response.write(data[:endlen])
-                        bytes_done += endlen
-                    break
-                await response.write(data)
-                bytes_done += len(data)
->>>>>>> 03f00b39
+
 
                         if chunk.resume():
                             self._logger.debug("Stream %s-%s is resumed, starting sequential buffer", start, stop)

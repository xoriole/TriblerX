--- conflicted
+++ resolved
@@ -15,11 +15,12 @@
 from ipv8.messaging.anonymization.caches import CreateRequestCache
 from ipv8.messaging.anonymization.community import message_to_payload, tc_lazy_wrapper_unsigned
 from ipv8.messaging.anonymization.hidden_services import HiddenTunnelCommunity
-<<<<<<< HEAD
-from ipv8.messaging.anonymization.payload import NO_CRYPTO_PACKETS, decode_address, encode_address
-=======
-from ipv8.messaging.anonymization.payload import EstablishIntroPayload, NO_CRYPTO_PACKETS
->>>>>>> f97e27cf
+from ipv8.messaging.anonymization.payload import (
+    EstablishIntroPayload,
+    NO_CRYPTO_PACKETS,
+    decode_address,
+    encode_address,
+)
 from ipv8.messaging.anonymization.tunnel import (
     CIRCUIT_STATE_CLOSING,
     CIRCUIT_STATE_READY,
@@ -126,11 +127,8 @@
         message_to_payload["relay-balance-request"] = (25, BalanceRequestPayload)
         message_to_payload["balance-response"] = (26, BalanceResponsePayload)
         message_to_payload["relay-balance-response"] = (27, BalanceResponsePayload)
-<<<<<<< HEAD
         message_to_payload["http-request"] = (28, HTTPRequestPayload)
         message_to_payload["http-response"] = (29, HTTPResponsePayload)
-=======
->>>>>>> f97e27cf
 
         NO_CRYPTO_PACKETS.extend([24, 26])
 

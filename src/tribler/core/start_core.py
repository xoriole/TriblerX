--- conflicted
+++ resolved
@@ -52,12 +52,7 @@
     """
     yield ReporterComponent()
     yield GuiProcessWatcherComponent()
-<<<<<<< HEAD
-    if config.api.http_enabled or config.api.https_enabled:
-        yield RESTComponent()
-=======
     yield RESTComponent()
->>>>>>> 5bdb5f0e
     if config.chant.enabled or config.torrent_checking.enabled:
         yield MetadataStoreComponent()
     if config.ipv8.enabled:
@@ -97,17 +92,13 @@
         yield GigachannelManagerComponent()
 
 
-<<<<<<< HEAD
-async def core_session(config: TriblerConfig, components: List[Component]):
-    logger.info('Start tribler core session...')
-=======
 async def core_session(config: TriblerConfig, components: List[Component]) -> int:
     """
     Async task for running a new Tribler session.
 
     Returns an exit code, which is non-zero if the Tribler session finished with an error.
     """
->>>>>>> 5bdb5f0e
+    logger.info('Start tribler core session...')
     session = Session(config, components, failfast=False)
     signal.signal(signal.SIGTERM, lambda signum, stack: session.shutdown_event.set)
     async with session:
@@ -194,11 +185,7 @@
     with single_tribler_instance(root_state_dir):
         version_history = VersionHistory(root_state_dir)
         state_dir = version_history.code_version.directory
-<<<<<<< HEAD
-        run_tribler_core_session(api_port, api_key, state_dir, gui_test_mode=parsed_args.gui_test_mode)
-=======
         exit_code = run_tribler_core_session(api_port, api_key, state_dir, gui_test_mode=parsed_args.gui_test_mode)
 
     if exit_code:
-        sys.exit(exit_code)
->>>>>>> 5bdb5f0e
+        sys.exit(exit_code)
--- conflicted
+++ resolved
@@ -1,9 +1,6 @@
-<<<<<<< HEAD
+import sqlite3
 import time
-=======
-import sqlite3
 from pathlib import Path
->>>>>>> 17a5783b
 from unittest.mock import patch
 
 import pytest
@@ -49,15 +46,9 @@
 def test_patched_db_session(tmp_path):
     # The test is added for better coverage of TriblerDbSession methods
 
-<<<<<<< HEAD
-    with patch('pony.orm.dbproviders.sqlite.provider_cls', pony_utils.PatchedSQLiteProvider):
+    with patch('tribler.core.utilities.pony_utils.TriblerDbSession.track_slow_db_sessions', True):
         db = pony_utils.TrackedDatabase()
-        db.bind('sqlite', str(tmp_path / 'db.sqlite'), create_db=True)
-=======
-    with patch('tribler.core.utilities.pony_utils.TriblerDbSession.track_slow_db_sessions', True):
-        db = pony_utils.TriblerDatabase()
         db.bind(provider='sqlite', filename=str(tmp_path / 'db.sqlite'), create_db=True)
->>>>>>> 17a5783b
 
         class Entity1(db.Entity):
             a = Required(int)
@@ -94,15 +85,9 @@
     # The test checks that db_session uses the current dynamic value of SLOW_DB_SESSION_DURATION_THRESHOLD
     # if no duration_threshold was explicitly specified for db_session
 
-<<<<<<< HEAD
-    with patch('pony.orm.dbproviders.sqlite.provider_cls', pony_utils.PatchedSQLiteProvider):
+    with patch('tribler.core.utilities.pony_utils.TriblerDbSession.track_slow_db_sessions', True):
         db = pony_utils.TrackedDatabase()
-        db.bind('sqlite', str(tmp_path / 'db.sqlite'), create_db=True)
-=======
-    with patch('tribler.core.utilities.pony_utils.TriblerDbSession.track_slow_db_sessions', True):
-        db = pony_utils.TriblerDatabase()
         db.bind(provider='sqlite', filename=str(tmp_path / 'db.sqlite'), create_db=True)
->>>>>>> 17a5783b
 
         class Entity1(db.Entity):
             a = Required(int)

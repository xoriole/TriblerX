--- conflicted
+++ resolved
@@ -238,19 +238,4 @@
         cursor = connection.cursor()
         cursor.execute(f'SELECT * FROM {table_name} LIMIT 1')
         names = [description[0] for description in cursor.description]
-<<<<<<< HEAD
-    return names
-
-
-def get_db_version(db_path):
-    with contextlib.closing(sqlite3.connect(db_path)) as connection, connection:
-        cursor = connection.cursor()
-        cursor.execute('SELECT value FROM MiscData WHERE name == "db_version"')
-        query_results = cursor.fetchone()
-        if not query_results:
-            return 0
-        version = int(query_results[0])
-    return version
-=======
-    return names
->>>>>>> 17a5783b
+    return names
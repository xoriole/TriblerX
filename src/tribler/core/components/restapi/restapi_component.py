--- conflicted
+++ resolved
@@ -2,6 +2,7 @@
 from typing import Type
 
 from ipv8.REST.root_endpoint import RootEndpoint as IPV8RootEndpoint
+
 from tribler.core.components.component import Component
 from tribler.core.components.content_discovery.content_discovery_component import ContentDiscoveryComponent
 from tribler.core.components.content_discovery.restapi.search_endpoint import SearchEndpoint
@@ -90,7 +91,6 @@
         self.maybe_add(DebugEndpoint, config.state_dir, log_dir, tunnel_community=tunnel_component.community,
                        resource_monitor=resource_monitor_component.resource_monitor,
                        core_exception_handler=self._core_exception_handler)
-<<<<<<< HEAD
         self.maybe_add(DownloadsEndpoint, libtorrent_component.download_manager,
                        metadata_store=db_component.mds, tunnel_community=tunnel_component.community)
         self.maybe_add(CreateTorrentEndpoint, libtorrent_component.download_manager)
@@ -98,35 +98,9 @@
         self.maybe_add(LibTorrentEndpoint, libtorrent_component.download_manager)
         self.maybe_add(TorrentInfoEndpoint, libtorrent_component.download_manager)
         self.maybe_add(DatabaseEndpoint, libtorrent_component.download_manager, torrent_checker,
-                       db_component.mds, tribler_db=db_component.db,
-                       tag_rules_processor=knowledge_component.rules_processor)
+                       db_component.mds, tribler_db=db_component.db)
         self.maybe_add(SearchEndpoint, content_discovery_component.community)
         self.maybe_add(KnowledgeEndpoint, db=db_component.db, community=knowledge_component.community)
-=======
-        self.maybe_add('/bandwidth', BandwidthEndpoint, bandwidth_accounting_component.community)
-        self.maybe_add('/trustview', TrustViewEndpoint, bandwidth_accounting_component.database)
-        self.maybe_add('/downloads', DownloadsEndpoint, libtorrent_component.download_manager,
-                       metadata_store=metadata_store_component.mds, tunnel_community=tunnel_community)
-        self.maybe_add('/createtorrent', CreateTorrentEndpoint, libtorrent_component.download_manager)
-        self.maybe_add('/statistics', StatisticsEndpoint, ipv8=ipv8_component.ipv8,
-                       metadata_store=metadata_store_component.mds)
-        self.maybe_add('/libtorrent', LibTorrentEndpoint, libtorrent_component.download_manager)
-        self.maybe_add('/torrentinfo', TorrentInfoEndpoint, libtorrent_component.download_manager)
-        self.maybe_add('/metadata', MetadataEndpoint, torrent_checker, metadata_store_component.mds,
-                       knowledge_db=knowledge_component.knowledge_db)
-        self.maybe_add('/channels', ChannelsEndpoint, libtorrent_component.download_manager, gigachannel_manager,
-                       gigachannel_component.community, metadata_store_component.mds,
-                       knowledge_db=knowledge_component.knowledge_db)
-        self.maybe_add('/collections', ChannelsEndpoint, libtorrent_component.download_manager, gigachannel_manager,
-                       gigachannel_component.community, metadata_store_component.mds,
-                       knowledge_db=knowledge_component.knowledge_db)
-        self.maybe_add('/search', SearchEndpoint, metadata_store_component.mds,
-                       knowledge_db=knowledge_component.knowledge_db)
-        self.maybe_add('/remote_query', RemoteQueryEndpoint, gigachannel_component.community,
-                       metadata_store_component.mds)
-        self.maybe_add('/knowledge', KnowledgeEndpoint, db=knowledge_component.knowledge_db,
-                       community=knowledge_component.community)
->>>>>>> cd382c92
 
         if not isinstance(ipv8_component, NoneComponent):
             ipv8_root_endpoint = IPV8RootEndpoint()

"""
A wrapper around libtorrent

Author(s): Egbert Bouman
"""
import asyncio
import logging
import os
import time as timemod
from asyncio import CancelledError, gather, iscoroutine, shield, sleep, wait_for
from binascii import unhexlify
from copy import deepcopy
from shutil import rmtree
from typing import List, Optional

from ipv8.taskmanager import TaskManager, task

from tribler.core import notifications
from tribler.core.components.libtorrent.download_manager.dht_health_manager import DHTHealthManager
from tribler.core.components.libtorrent.download_manager.download import Download
from tribler.core.components.libtorrent.download_manager.download_config import DownloadConfig
from tribler.core.components.libtorrent.settings import DownloadDefaultsSettings, LibtorrentSettings
from tribler.core.components.libtorrent.torrentdef import TorrentDef, TorrentDefNoMetainfo
from tribler.core.components.libtorrent.utils import torrent_utils
from tribler.core.components.libtorrent.utils.libtorrent_helper import libtorrent as lt
from tribler.core.utilities import path_util
from tribler.core.utilities.network_utils import default_network_utils
from tribler.core.utilities.notifier import Notifier
from tribler.core.utilities.path_util import Path
from tribler.core.utilities.rest_utils import (
    FILE_SCHEME,
    HTTPS_SCHEME,
    HTTP_SCHEME,
    MAGNET_SCHEME,
    path_to_url,
    scheme_from_url,
    url_to_path,
)
from tribler.core.utilities.simpledefs import DLSTATUS_SEEDING, MAX_LIBTORRENT_RATE_LIMIT, STATEDIR_CHECKPOINT_DIR
from tribler.core.utilities.unicode import hexlify
from tribler.core.utilities.utilities import bdecode_compat, has_bep33_support, parse_magnetlink
from tribler.core.version import version_id

SOCKS5_PROXY_DEF = 2

LTSTATE_FILENAME = "lt.state"
METAINFO_CACHE_PERIOD = 5 * 60
DEFAULT_DHT_ROUTERS = [
    ("dht.libtorrent.org", 25401),
    ("router.bittorrent.com", 6881),
    ("router.utorrent.com", 6881)
]
DEFAULT_LT_EXTENSIONS = [
    lt.create_ut_metadata_plugin,
    lt.create_ut_pex_plugin,
    lt.create_smart_ban_plugin
]


def encode_atp(atp):
    for k, v in atp.items():
        if isinstance(v, str):
            atp[k] = v.encode('utf-8')
        elif isinstance(v, path_util.Path):
            atp[k] = str(v)
    return atp


class DownloadManager(TaskManager):
    START_TASK = "start"

    def __init__(self,
                 state_dir,
                 notifier: Notifier,
                 peer_mid: bytes,
                 config: LibtorrentSettings = None,
                 gui_test_mode: bool = False,
                 download_defaults: DownloadDefaultsSettings = None,
                 bootstrap_infohash=None,
                 socks_listen_ports: Optional[List[int]] = None,
                 dummy_mode: bool = False):
        super().__init__()
        self.dummy_mode = dummy_mode
        self._logger = logging.getLogger(self.__class__.__name__)

        self.state_dir = state_dir
        self.ltsettings = {}  # Stores a copy of the settings dict for each libtorrent session
        self.ltsessions = {}
        self.dht_health_manager = None
        self.listen_ports = {}

        self.socks_listen_ports = socks_listen_ports

        # TODO: Remove the dependency on notifier and refactor it to instead use callbacks injection
        self.notifier = notifier
        self.peer_mid = peer_mid
        self.config = config or LibtorrentSettings()
        self.gui_test_mode = gui_test_mode
        self.bootstrap_infohash = bootstrap_infohash
        self.download_defaults = download_defaults or DownloadDefaultsSettings()
        self._libtorrent_port = None

        self.set_upload_rate_limit(0)
        self.set_download_rate_limit(0)

        self.downloads = {}

        self.checkpoints_count = None
        self.checkpoints_loaded = 0
        self.all_checkpoints_are_loaded = False

        self.metadata_tmpdir = None
        # Dictionary that maps infohashes to download instances. These include only downloads that have
        # been made specifically for fetching metainfo, and will be removed afterwards.
        self.metainfo_requests = {}
        self.metainfo_cache = {}  # Dictionary that maps infohashes to cached metainfo items

        self.default_alert_mask = lt.alert.category_t.error_notification | lt.alert.category_t.status_notification | \
                                  lt.alert.category_t.storage_notification | lt.alert.category_t.performance_warning | \
                                  lt.alert.category_t.tracker_notification | lt.alert.category_t.debug_notification
        self.session_stats_callback = None
        self.state_cb_count = 0

        # Status of libtorrent session to indicate if it can safely close and no pending writes to disk exists.
        self.lt_session_shutdown_ready = {}
        self._dht_ready_task = None
        self.dht_readiness_timeout = self.config.dht_readiness_timeout if not self.dummy_mode else 0
        self._last_states_list = []

    @property
    def libtorrent_port(self):
        return self._libtorrent_port

    async def _check_dht_ready(self, min_dht_peers=60):
        # Checks whether we got enough DHT peers. If the number of DHT peers is low,
        # checking for a bunch of torrents in a short period of time may result in several consecutive requests
        # sent to the same peers. This can trigger those peers' flood protection mechanism,
        # which results in DHT checks stuck for hours.
        # See https://github.com/Tribler/tribler/issues/5319
        while not (self.get_session() and self.get_session().status().dht_nodes > min_dht_peers):
            await asyncio.sleep(1)

    def initialize(self):
        # Create the checkpoints directory
        (self.state_dir / STATEDIR_CHECKPOINT_DIR).mkdir(exist_ok=True)

        # Start upnp
        if self.config.upnp:
            self.get_session().start_upnp()

        if has_bep33_support() and self.download_defaults.number_hops <= len(self.socks_listen_ports or []):
            # Also listen to DHT log notifications - we need the dht_pkt_alert and extract the BEP33 bloom filters
            dht_health_session = self.get_session(self.download_defaults.number_hops)
            dht_health_session.set_alert_mask(self.default_alert_mask | lt.alert.category_t.dht_log_notification)
            self.dht_health_manager = DHTHealthManager(dht_health_session)

        # Make temporary directory for metadata collecting through DHT
        self.metadata_tmpdir = self.metadata_tmpdir or Path.mkdtemp(suffix='tribler_metainfo_tmpdir')

        # Register tasks
        self.register_task("process_alerts", self._task_process_alerts, interval=1)
        if self.dht_readiness_timeout > 0 and self.config.dht:
            self._dht_ready_task = self.register_task("check_dht_ready", self._check_dht_ready)
        self.register_task("request_torrent_updates", self._request_torrent_updates, interval=1)
        self.register_task('task_cleanup_metacache', self._task_cleanup_metainfo_cache, interval=60, delay=0)

        self.set_download_states_callback(self.sesscb_states_callback)

    def start(self):
        self.register_task(self.START_TASK, self._start)

    async def _start(self):
        await self.load_checkpoints()

        if self.gui_test_mode:
            from tribler.core.tests.tools.common import TORRENT_WITH_DIRS  # pylint: disable=import-outside-toplevel
            uri = path_to_url(TORRENT_WITH_DIRS)
            await self.start_download_from_uri(uri)

    def notify_shutdown_state(self, state):
        self._logger.info(f'Notify shutdown state: {state}')
        self.notifier[notifications.tribler_shutdown_state](state)

    async def shutdown(self, timeout=30):
<<<<<<< HEAD
        self._logger.info('Shutting down...')
=======
        self.cancel_pending_task(self.START_TASK)
        self.cancel_pending_task("download_states_lc")
>>>>>>> 5bdb5f0e
        if self.downloads:
            self._logger.info('Stopping downloads...')

            self.notify_shutdown_state("Checkpointing Downloads...")
            await gather(*[download.stop() for download in self.downloads.values()], return_exceptions=True)
            self.notify_shutdown_state("Shutting down Downloads...")
            await gather(*[download.shutdown() for download in self.downloads.values()], return_exceptions=True)

        self.notify_shutdown_state("Shutting down LibTorrent Manager...")
        # If libtorrent session has pending disk io, wait until timeout (default: 30 seconds) to let it finish.
        # In between ask for session stats to check if state is clean for shutdown.
        # In dummy mode, we immediately shut down the download manager.
        while not self.dummy_mode and not self.is_shutdown_ready() and timeout >= 1:
            self.notify_shutdown_state("Waiting for LibTorrent to finish...")
            self.post_session_stats()
            timeout -= 1
            await asyncio.sleep(1)

        self._logger.info('Awaiting shutdown task manager...')
        await self.shutdown_task_manager()

        if self.dht_health_manager:
            await self.dht_health_manager.shutdown_task_manager()

        # Save libtorrent state
        if self.has_session():
            self._logger.info('Saving state...')
            with open(self.state_dir / LTSTATE_FILENAME, 'wb') as ltstate_file:
                ltstate_file.write(lt.bencode(self.get_session().save_state()))

        if self.has_session() and self.config.upnp:
            self._logger.info('Stopping upnp...')
            self.get_session().stop_upnp()

        # Remove metadata temporary directory
        if self.metadata_tmpdir:
            self._logger.info('Removing temp directory...')
            rmtree(self.metadata_tmpdir, ignore_errors=True)
            self.metadata_tmpdir = None
        self._logger.info('Shutdown completed')

    def is_shutdown_ready(self):
        return all(self.lt_session_shutdown_ready.values())

    def create_session(self, hops=0, store_listen_port=True):
        # Due to a bug in Libtorrent 0.16.18, the outgoing_port and num_outgoing_ports value should be set in
        # the settings dictionary
        self._logger.info('Creating a session')
        settings = {'outgoing_port': 0,
                    'num_outgoing_ports': 1,
                    'allow_multiple_connections_per_ip': 0,
                    'enable_upnp': int(self.config.upnp),
                    'enable_dht': int(self.config.dht),
                    'enable_lsd': int(self.config.lsd),
                    'enable_natpmp': int(self.config.natpmp)}

        # Copy construct so we don't modify the default list
        extensions = list(DEFAULT_LT_EXTENSIONS)

        self._logger.info(f'Dummy mode: {self.dummy_mode}. Hops: {hops}.')

        # Elric: Strip out the -rcX, -beta, -whatever tail on the version string.
        fingerprint = ['TL'] + [int(x) for x in version_id.split('-')[0].split('.')] + [0]
        if self.dummy_mode:
            from unittest.mock import Mock
            ltsession = Mock()
            ltsession.pop_alerts = lambda: {}
            ltsession.listen_port = lambda: 123
            ltsession.get_settings = lambda: {"peer_fingerprint": "000"}
        else:
            ltsession = lt.session(lt.fingerprint(*fingerprint), flags=0) if hops == 0 else lt.session(flags=0)

        libtorrent_port = self.config.port or default_network_utils.get_random_free_port()
        self._libtorrent_port = libtorrent_port
        self._logger.info(f'Libtorrent port: {libtorrent_port}')
        if hops == 0:
            settings['user_agent'] = 'Tribler/' + version_id
            enable_utp = self.config.utp
            settings['enable_outgoing_utp'] = enable_utp
            settings['enable_incoming_utp'] = enable_utp

            settings['prefer_rc4'] = True
            settings["listen_interfaces"] = "0.0.0.0:%d" % libtorrent_port

            settings['peer_fingerprint'] = self.peer_mid
            settings['handshake_client_version'] = 'Tribler/' + version_id + '/' + hexlify(self.peer_mid)
        else:
            settings['enable_outgoing_utp'] = True
            settings['enable_incoming_utp'] = True
            settings['enable_outgoing_tcp'] = False
            settings['enable_incoming_tcp'] = False
            settings['anonymous_mode'] = True
            settings['force_proxy'] = True

            # Anon listen port is never used anywhere, so we let Libtorrent set it
            # settings["listen_interfaces"] = "0.0.0.0:%d" % anon_port

            # By default block all IPs except 1.1.1.1 (which is used to ensure libtorrent makes a connection to us)
            self.update_ip_filter(ltsession, ['1.1.1.1'])

        self.set_session_settings(ltsession, settings)
        ltsession.set_alert_mask(self.default_alert_mask)

        if hops == 0:
            proxy_settings = DownloadManager.get_libtorrent_proxy_settings(self.config)
        else:
            proxy_settings = [SOCKS5_PROXY_DEF, ("127.0.0.1", self.socks_listen_ports[hops - 1]), None]
        self.set_proxy_settings(ltsession, *proxy_settings)

        for extension in extensions:
            ltsession.add_extension(extension)

        # Set listen port & start the DHT
        if hops == 0:
            ltsession.listen_on(libtorrent_port, libtorrent_port + 10)
            if libtorrent_port != ltsession.listen_port() and store_listen_port:
                self.config.port = ltsession.listen_port()
            try:
                with open(self.state_dir / LTSTATE_FILENAME, 'rb') as fp:
                    lt_state = bdecode_compat(fp.read())
                if lt_state is not None:
                    ltsession.load_state(lt_state)
                else:
                    self._logger.warning("the lt.state appears to be corrupt, writing new data on shutdown")
            except Exception as exc:
                self._logger.info(f"could not load libtorrent state, got exception: {exc!r}. starting from scratch")
        else:
            # ltsession.listen_on(anon_port, anon_port + 20)

            rate = DownloadManager.get_libtorrent_max_upload_rate(self.config)
            download_rate = DownloadManager.get_libtorrent_max_download_rate(self.config)
            settings = {'upload_rate_limit': rate,
                        'download_rate_limit': download_rate}
            self.set_session_settings(ltsession, settings)

        if self.config.dht and not self.dummy_mode:
            ltsession.start_dht()
            for router in DEFAULT_DHT_ROUTERS:
                ltsession.add_dht_router(*router)
            ltsession.start_lsd()

        self._logger.debug("Started libtorrent session for %d hops on port %d", hops, ltsession.listen_port())
        self.lt_session_shutdown_ready[hops] = False

        return ltsession

    def has_session(self, hops=0):
        return hops in self.ltsessions

    def get_session(self, hops=0):
        if hops not in self.ltsessions:
            self.ltsessions[hops] = self.create_session(hops)

        return self.ltsessions[hops]

    def set_proxy_settings(self, ltsession, ptype, server=None, auth=None):
        """
        Apply the proxy settings to a libtorrent session. This mechanism changed significantly in libtorrent 1.1.0.
        """
        settings = {}
        settings["proxy_type"] = ptype
        settings["proxy_hostnames"] = True
        settings["proxy_peer_connections"] = True
        if server and server[0] and server[1]:
            settings["proxy_hostname"] = server[0]
            settings["proxy_port"] = int(server[1])
        if auth:
            settings["proxy_username"] = auth[0]
            settings["proxy_password"] = auth[1]
        self.set_session_settings(ltsession, settings)

    def set_max_connections(self, conns, hops=None):
        self._map_call_on_ltsessions(hops, 'set_max_connections', conns)

    def set_upload_rate_limit(self, rate, hops=None):
        # Rate conversion due to the fact that we had a different system with Swift
        # and the old python BitTorrent core: unlimited == 0, stop == -1, else rate in kbytes
        libtorrent_rate = int(-1 if rate == 0 else (1 if rate == -1 else rate * 1024))

        # Pass outgoing_port and num_outgoing_ports to dict due to bug in libtorrent 0.16.18
        settings_dict = {'upload_rate_limit': libtorrent_rate, 'outgoing_port': 0, 'num_outgoing_ports': 1}
        for session in self.ltsessions.values():
            self.set_session_settings(session, settings_dict)

    def get_upload_rate_limit(self, hops=None):
        # Rate conversion due to the fact that we had a different system with Swift
        # and the old python BitTorrent core: unlimited == 0, stop == -1, else rate in kbytes
        libtorrent_rate = self.get_session(hops).upload_rate_limit()
        return 0 if libtorrent_rate == -1 else (-1 if libtorrent_rate == 1 else libtorrent_rate / 1024)

    def set_download_rate_limit(self, rate, hops=None):
        libtorrent_rate = int(-1 if rate == 0 else (1 if rate == -1 else rate * 1024))

        # Pass outgoing_port and num_outgoing_ports to dict due to bug in libtorrent 0.16.18
        settings_dict = {'download_rate_limit': libtorrent_rate}
        for session in self.ltsessions.values():
            self.set_session_settings(session, settings_dict)

    def get_download_rate_limit(self, hops=0):
        libtorrent_rate = self.get_session(hops).download_rate_limit()
        return 0 if libtorrent_rate == -1 else (-1 if libtorrent_rate == 1 else libtorrent_rate / 1024)

    def process_alert(self, alert, hops=0):
        alert_type = alert.__class__.__name__

        # Periodically, libtorrent will send us a state_update_alert, which contains the torrent status of
        # all torrents changed since the last time we received this alert.
        if alert_type == 'state_update_alert':
            for status in alert.status:
                infohash = unhexlify(str(status.info_hash))
                if infohash not in self.downloads:
                    self._logger.debug("Got state_update for unknown torrent %s", hexlify(infohash))
                    continue
                self.downloads[infohash].update_lt_status(status)

        infohash = unhexlify(str(alert.handle.info_hash() if hasattr(alert, 'handle') and alert.handle.is_valid()
                                 else getattr(alert, 'info_hash', '')))
        download = self.downloads.get(infohash)
        if download:
            is_process_alert = (download.handle and download.handle.is_valid()) \
                               or (not download.handle and alert_type == 'add_torrent_alert') \
                               or (download.handle and alert_type == 'torrent_removed_alert')
            if is_process_alert:
                download.process_alert(alert, alert_type)
            else:
                self._logger.debug("Got alert for download without handle %s: %s", hexlify(infohash), alert)
        elif infohash:
            self._logger.debug("Got alert for unknown download %s: %s", hexlify(infohash), alert)

        if alert_type == 'listen_succeeded_alert':
            # The ``port`` attribute was added in libtorrent 1.1.14.
            # Older versions (most notably libtorrent 1.1.13 - the default  on Ubuntu 20.04) do not have this attribute.
            # We use the now-deprecated ``endpoint`` attribute for these older versions.
            self.listen_ports[hops] = getattr(alert, "port", alert.endpoint[1])

        elif alert_type == 'peer_disconnected_alert':
            self.notifier[notifications.peer_disconnected](alert.pid.to_bytes())

        elif alert_type == 'session_stats_alert':
            queued_disk_jobs = alert.values['disk.queued_disk_jobs']
            queued_write_bytes = alert.values['disk.queued_write_bytes']
            num_write_jobs = alert.values['disk.num_write_jobs']
            if queued_disk_jobs == queued_write_bytes == num_write_jobs == 0:
                self.lt_session_shutdown_ready[hops] = True

            if self.session_stats_callback:
                self.session_stats_callback(alert)

        elif alert_type == "dht_pkt_alert":
            # Unfortunately, the Python bindings don't have a direction attribute.
            # So, we'll have to resort to using the string representation of the alert instead.
            incoming = str(alert).startswith('<==')
            decoded = bdecode_compat(alert.pkt_buf)
            if not decoded:
                return

            # We are sending a raw DHT message - notify the DHTHealthManager of the outstanding request.
            if not incoming and decoded.get(b'y') == b'q' \
                    and decoded.get(b'q') == b'get_peers' and decoded[b'a'].get(b'scrape') == 1:
                self.dht_health_manager.requesting_bloomfilters(decoded[b't'],
                                                                decoded[b'a'][b'info_hash'])

            # We received a raw DHT message - decode it and check whether it is a BEP33 message.
            if incoming and b'r' in decoded and b'BFsd' in decoded[b'r'] and b'BFpe' in decoded[b'r']:
                self.dht_health_manager.received_bloomfilters(decoded[b't'],
                                                              bytearray(decoded[b'r'][b'BFsd']),
                                                              bytearray(decoded[b'r'][b'BFpe']))

    def update_ip_filter(self, lt_session, ip_addresses):
        self._logger.debug('Updating IP filter %s', ip_addresses)
        ip_filter = lt.ip_filter()
        ip_filter.add_rule('0.0.0.0', '255.255.255.255', 1)
        for ip in ip_addresses:
            ip_filter.add_rule(ip, ip, 0)
        lt_session.set_ip_filter(ip_filter)

    async def get_metainfo(self, infohash, timeout=30, hops=None, url=None):
        """
        Lookup metainfo for a given infohash. The mechanism works by joining the swarm for the infohash connecting
        to a few peers, and downloading the metadata for the torrent.
        :param infohash: The (binary) infohash to lookup metainfo for.
        :param timeout: A timeout in seconds.
        :param hops: the number of tunnel hops to use for this lookup. If None, use config default.
        :param url: Optional URL. Can contain trackers info, etc.
        :return: The metainfo
        """
        infohash_hex = hexlify(infohash)
        if infohash in self.metainfo_cache:
            self._logger.info('Returning metainfo from cache for %s', infohash_hex)
            return self.metainfo_cache[infohash]['meta_info']

        self._logger.info('Trying to fetch metainfo for %s', infohash_hex)
        if infohash in self.metainfo_requests:
            download = self.metainfo_requests[infohash][0]
            self.metainfo_requests[infohash][1] += 1
        elif infohash in self.downloads:
            download = self.downloads[infohash]
        else:
            tdef = TorrentDefNoMetainfo(infohash, 'metainfo request', url=url)
            dcfg = DownloadConfig()
            dcfg.set_hops(hops or self.download_defaults.number_hops)
            dcfg.set_upload_mode(True)  # Upload mode should prevent libtorrent from creating files
            dcfg.set_dest_dir(self.metadata_tmpdir)
            try:
                download = self.start_download(tdef=tdef, config=dcfg, hidden=True, checkpoint_disabled=True)
            except TypeError:
                return
            self.metainfo_requests[infohash] = [download, 1]

        try:
            metainfo = download.tdef.get_metainfo() or await wait_for(shield(download.future_metainfo), timeout)
            self._logger.info('Successfully retrieved metainfo for %s', infohash_hex)
            self.metainfo_cache[infohash] = {'time': timemod.time(), 'meta_info': metainfo}
        except (CancelledError, asyncio.TimeoutError):
            metainfo = None
            self._logger.info('Failed to retrieve metainfo for %s', infohash_hex)

        if infohash in self.metainfo_requests:
            self.metainfo_requests[infohash][1] -= 1
            if self.metainfo_requests[infohash][1] <= 0:
                await self.remove_download(download, remove_content=True)
                self.metainfo_requests.pop(infohash, None)

        return metainfo

    def _task_cleanup_metainfo_cache(self):
        oldest_time = timemod.time() - METAINFO_CACHE_PERIOD

        for info_hash, cache_entry in list(self.metainfo_cache.items()):
            last_time = cache_entry['time']
            if last_time < oldest_time:
                del self.metainfo_cache[info_hash]

    def _request_torrent_updates(self):
        for ltsession in self.ltsessions.values():
            if ltsession:
                ltsession.post_torrent_updates(0xffffffff)

    def _task_process_alerts(self):
        for hops, ltsession in list(self.ltsessions.items()):
            if ltsession:
                for alert in ltsession.pop_alerts():
                    self.process_alert(alert, hops=hops)

    def _map_call_on_ltsessions(self, hops, funcname, *args, **kwargs):
        if hops is None:
            for session in self.ltsessions.values():
                getattr(session, funcname)(*args, **kwargs)
        else:
            getattr(self.get_session(hops), funcname)(*args, **kwargs)

    async def start_download_from_uri(self, uri, config=None):
        scheme = scheme_from_url(uri)

        if scheme in (HTTP_SCHEME, HTTPS_SCHEME):
            tdef = await TorrentDef.load_from_url(uri)
            return self.start_download(tdef=tdef, config=config)
        if scheme == MAGNET_SCHEME:
            name, infohash, _ = parse_magnetlink(uri)
            if infohash is None:
                raise RuntimeError("Missing infohash")
            if infohash in self.metainfo_cache:
                tdef = TorrentDef.load_from_dict(self.metainfo_cache[infohash]['meta_info'])
            else:
                tdef = TorrentDefNoMetainfo(infohash, "Unknown name" if name is None else name, url=uri)
            return self.start_download(tdef=tdef, config=config)
        if scheme == FILE_SCHEME:
            file = url_to_path(uri)
            return self.start_download(torrent_file=file, config=config)
        raise Exception("invalid uri")

    def start_download(self, torrent_file=None, tdef=None, config: DownloadConfig = None, checkpoint_disabled=False,
                       hidden=False) -> Download:
        self._logger.debug(f'Starting download: filename: {torrent_file}, torrent def: {tdef}')
        if config is None:
            config = DownloadConfig.from_defaults(self.download_defaults)
            self._logger.debug('Use a default config.')

        # the priority of the parameters is: (1) tdef, (2) torrent_file.
        # so if we have tdef, and torrent_file will be ignored, and so on.
        if tdef is None:
            if torrent_file is None:
                raise ValueError("Torrent file must be provided if tdef is not given")
            # try to get the torrent from the given torrent file
            tdef = TorrentDef.load(torrent_file)

        assert tdef is not None, "tdef MUST not be None after loading torrent"

        infohash = tdef.get_infohash()
        download = self.get_download(infohash)

        if download and infohash not in self.metainfo_requests:
            new_trackers = list(set(tdef.get_trackers_as_single_tuple()) -
                                set(download.get_def().get_trackers_as_single_tuple()))
            if new_trackers:
                self.update_trackers(tdef.get_infohash(), new_trackers)
            return download

        # Create the destination directory if it does not exist yet
        try:
            if not config.get_dest_dir().is_dir():
                os.makedirs(config.get_dest_dir())
        except OSError:
            self._logger.error("Unable to create the download destination directory.")

        if config.get_time_added() == 0:
            config.set_time_added(int(timemod.time()))

        # Create the download
        download = Download(tdef=tdef,
                            config=config,
                            download_defaults=self.download_defaults,
                            checkpoint_disabled=checkpoint_disabled,
                            hidden=hidden or config.get_bootstrap_download(),
                            notifier=self.notifier,
                            state_dir=self.state_dir,
                            download_manager=self,
                            dummy=self.dummy_mode)
        atp = download.get_atp()
        # Keep metainfo downloads in self.downloads for now because we will need to remove it later,
        # and removing the download at this point will stop us from receiving any further alerts.
        if infohash not in self.metainfo_requests or self.metainfo_requests[infohash][0] == download:
            self.downloads[infohash] = download
        if not self.dummy_mode:
            self.start_handle(download, atp)
        return download

    @task
    async def start_handle(self, download, atp):
        atp_resume_data_skipped = atp.copy()
        resume_data = atp.get('resume_data')
        if resume_data:
            atp_resume_data_skipped['resume_data'] = '<skipped in log>'
        self._logger.info(f"Start handle. Download: {download}. Atp: {atp_resume_data_skipped}")
        if resume_data:
            self._logger.debug(f"Download resume data: {atp['resume_data']}")

        ltsession = self.get_session(download.config.get_hops())
        infohash = download.get_def().get_infohash()

        if infohash in self.metainfo_requests and self.metainfo_requests[infohash][0] != download:
            self._logger.info("Cancelling metainfo request(s) for infohash:%s", hexlify(infohash))
            metainfo_dl, _ = self.metainfo_requests.pop(infohash)
            # Leave the checkpoint. Any checkpoint that exists will belong to the download we are currently starting.
            await self.remove_download(metainfo_dl, remove_content=True, remove_checkpoint=False)
            self.downloads[infohash] = download

        known = {unhexlify(str(h.info_hash())): h for h in ltsession.get_torrents()}
        existing_handle = known.get(infohash)
        if existing_handle:
            # Reuse existing handle
            self._logger.debug("Reusing handle %s", hexlify(infohash))
            download.post_alert('add_torrent_alert', dict(handle=existing_handle))
        else:
            # Otherwise, add it anew
            self._logger.debug("Adding handle %s", hexlify(infohash))
            # To prevent flooding the DHT with a short burst of queries and triggering
            # flood protection, we postpone adding torrents until we get enough DHT peers.
            # The asynchronous wait should be done as close as possible to the actual
            # Libtorrent calls, so the higher-level download-adding logic does not block.
            # Otherwise, e.g. if added to the Session init sequence, this results in startup
            # time increasing by 10-20 seconds.
            # See https://github.com/Tribler/tribler/issues/5319
            if self.dht_readiness_timeout > 0 and self._dht_ready_task is not None:
                try:
                    await wait_for(shield(self._dht_ready_task), timeout=self.dht_readiness_timeout)
                except asyncio.TimeoutError:
                    self._logger.warning("Timeout waiting for libtorrent DHT getting enough peers")
            ltsession.async_add_torrent(encode_atp(atp))
        return await download.future_added

    def get_libtorrent_version(self):
        try:
            return lt.__version__
        except AttributeError:
            return lt.version

    def set_session_settings(self, lt_session, new_settings):
        """
        Apply/set new sessions in a libtorrent session.
        :param lt_session: The libtorrent session to apply the settings to.
        :param new_settings: The new settings to apply.
        """

        # Keeping a copy of the settings because subsequent calls to get_settings are likely to fail
        # when libtorrent will try to decode peer_fingerprint to unicode.
        if lt_session not in self.ltsettings:
            self.ltsettings[lt_session] = lt_session.get_settings()
        self.ltsettings[lt_session].update(new_settings)

        try:
            if hasattr(lt_session, "apply_settings"):
                lt_session.apply_settings(new_settings)
            else:
                lt_session.set_settings(new_settings)
        except OverflowError:
            raise OverflowError(f"Overflow error when setting libtorrent sessions with settings: {new_settings}")

    def get_session_settings(self, lt_session):
        return deepcopy(self.ltsettings.get(lt_session, {}))

    def update_max_rates_from_config(self):
        """
        Set the maximum download and maximum upload rate limits with the value in the config.

        This is the extra step necessary to apply a new maximum download/upload rate setting.
        :return:
        """
        for lt_session in self.ltsessions.values():
            rate = DownloadManager.get_libtorrent_max_upload_rate(self.config)
            download_rate = DownloadManager.get_libtorrent_max_download_rate(self.config)
            settings = {'download_rate_limit': download_rate,
                        'upload_rate_limit': rate}
            self.set_session_settings(lt_session, settings)

    def post_session_stats(self):
        self._logger.info('Post session stats')
        for session in self.ltsessions.values():
            session.post_session_stats()

    async def remove_download(self, download, remove_content=False, remove_checkpoint=True):
        infohash = download.get_def().get_infohash()
        handle = download.handle

        # Note that the following block of code needs to be able to deal with multiple simultaneous
        # calls using the same download object. We need to make sure that we don't return without
        # the removal having finished.
        if handle:
            if handle.is_valid():
                if download.stream is not None:
                    download.stream.disable()
                self._logger.debug("Removing handle %s", hexlify(infohash))
                ltsession = self.get_session(download.config.get_hops())
                ltsession.remove_torrent(handle, int(remove_content))
            # We need to wait even if the handle is invalid. It's important to synchronize
            # here because the upcoming call to shutdown will also cancel future_removed.
            await download.future_removed
        else:
            self._logger.debug("Cannot remove handle %s because it does not exists", hexlify(infohash))
        await download.shutdown()

        if infohash in self.downloads and self.downloads[infohash] == download:
            self.downloads.pop(infohash)
            if remove_checkpoint:
                self.remove_config(infohash)
        else:
            self._logger.debug("Cannot remove unknown download")

    def get_download(self, infohash):
        return self.downloads.get(infohash, None)

    def get_downloads(self):
        return list(self.downloads.values())

    def get_channel_downloads(self):
        return [download for download in self.downloads.values() if download.config.get_channel_download()]

    def download_exists(self, infohash):
        return infohash in self.downloads

    async def update_hops(self, download, new_hops):
        """
        Update the amount of hops for a specified download. This can be done on runtime.
        """
        infohash = hexlify(download.tdef.get_infohash())
        self._logger.info("Updating the amount of hops of download %s", infohash)
        await download.save_resume_data()
        await self.remove_download(download)

        # copy the old download_config and change the hop count
        config = download.config.copy()
        config.set_hops(new_hops)
        # If the user wants to change the hop count to 0, don't automatically bump this up to 1 anymore
        config.set_safe_seeding(False)

        self.start_download(tdef=download.tdef, config=config)

    def update_trackers(self, infohash, trackers):
        """ Update the trackers for a download.
        :param infohash: infohash of the torrent that needs to be updated
        :param trackers: A list of tracker urls.
        """
        download = self.get_download(infohash)
        if download:
            old_def = download.get_def()
            old_trackers = old_def.get_trackers_as_single_tuple()
            new_trackers = list(set(trackers) - set(old_trackers))
            all_trackers = list(old_trackers) + new_trackers

            if new_trackers:
                # Add new trackers to the download
                download.add_trackers(new_trackers)

                # Create a new TorrentDef
                if isinstance(old_def, TorrentDefNoMetainfo):
                    new_def = TorrentDefNoMetainfo(old_def.get_infohash(), old_def.get_name(),
                                                   download.get_magnet_link())
                else:
                    metainfo = old_def.get_metainfo()
                    if len(all_trackers) > 1:
                        metainfo["announce-list"] = [all_trackers]
                    else:
                        metainfo["announce"] = all_trackers[0]
                    new_def = TorrentDef.load_from_dict(metainfo)

                # Set TorrentDef + checkpoint
                download.set_def(new_def)
                download.checkpoint()

    def set_download_states_callback(self, user_callback, interval=1.0):
        """
        Set the download state callback. Remove any old callback if it's present.
        Calls user_callback with a list of
        DownloadStates, one for each Download in the Session as first argument.
        The user_callback must return a tuple (when, getpeerlist) that indicates
        when to invoke the callback again (as a number of seconds from now,
        or < 0.0 if not at all) and whether to also include the details of
        the connected peers in the DownloadStates on that next call.

        :param user_callback: a function adhering to the above spec
        :param interval: time in between the download states callback's
        """
        self._logger.debug("Starting the download state callback with interval %f", interval)
        self.replace_task("download_states_lc", self._invoke_states_cb, user_callback, interval=interval)

    async def _invoke_states_cb(self, callback):
        """
        Invoke the download states callback with a list of the download states.
        """
        result = callback([download.get_state() for download in self.downloads.values()])
        if iscoroutine(result):
            await result

    async def sesscb_states_callback(self, states_list):
        """
        This method is periodically (every second) called with a list of the download states of the active downloads.
        """
        # TODO: refactor this method. It is too long and tightly coupled with higher-level modules.
        self.state_cb_count += 1

        for ds in states_list:
            download = ds.get_download()
            infohash = download.get_def().get_infohash()

            if ds.get_status() == DLSTATUS_SEEDING:
                if download.config.get_hops() == 0 and download.config.get_safe_seeding():
                    # Re-add the download with anonymity enabled
                    hops = self.download_defaults.number_hops
                    await self.update_hops(download, hops)

            # Check the peers of this download every five seconds and add them to the payout manager when
            # this peer runs a Tribler instance
            if self.state_cb_count % 5 == 0 and download.config.get_hops() == 0 and self.notifier:
                for peer in download.get_peerlist():
                    if str(peer["extended_version"]).startswith('Tribler'):
                        self.notifier[notifications.tribler_torrent_peer_update](unhexlify(peer["id"]), infohash,
                                                                                 peer["dtotal"])

        if self.state_cb_count % 4 == 0:
            self._last_states_list = states_list

    def get_last_download_states(self):
        return self._last_states_list

    async def load_checkpoints(self):
        self._logger.info("Load checkpoints...")
        checkpoint_filenames = list(self.get_checkpoint_dir().glob('*.conf'))
        self.checkpoints_count = len(checkpoint_filenames)
        for i, filename in enumerate(checkpoint_filenames, start=1):
            self.load_checkpoint(filename)
            self.checkpoints_loaded = i
            await sleep(.01)
        self.all_checkpoints_are_loaded = True
        self._logger.info("Checkpoints are loaded")

    def load_checkpoint(self, filename):
        try:
            config = DownloadConfig.load(filename)
        except Exception:
            self._logger.exception("Could not open checkpoint file %s", filename)
            return

        metainfo = config.get_metainfo()
        if not metainfo:
            self._logger.error("Could not resume checkpoint %s; metainfo not found", filename)
            return
        if not isinstance(metainfo, dict):
            self._logger.error("Could not resume checkpoint %s; metainfo is not dict %s %s",
                               filename, type(metainfo), repr(metainfo))
            return

        try:
            url = metainfo.get(b'url', None)
            url = url.decode('utf-8') if url else url
            tdef = (TorrentDefNoMetainfo(metainfo[b'infohash'], metainfo[b'name'], url)
                    if b'infohash' in metainfo else TorrentDef.load_from_dict(metainfo))
        except (KeyError, ValueError) as e:
            self._logger.exception("Could not restore tdef from metainfo dict: %s %s ", e, metainfo)
            return

        if config.get_bootstrap_download():
            # In case the download is marked as bootstrap, remove it if its infohash does not
            # match the configured bootstrap infohash
            if hexlify(tdef.get_infohash()) != self.bootstrap_infohash:
                self.remove_config(tdef.get_infohash())
                return

        config.state_dir = self.state_dir
        if config.get_dest_dir() == '':  # removed torrent ignoring
            self._logger.info("Removing checkpoint %s destdir is %s", filename, config.get_dest_dir())
            os.remove(filename)
            return

        try:
            if self.download_exists(tdef.get_infohash()):
                self._logger.info("Not resuming checkpoint because download has already been added")
            else:
                self.start_download(tdef=tdef, config=config)
        except Exception:
            self._logger.exception("Not resume checkpoint due to exception while adding download")

    def remove_config(self, infohash):
        if infohash not in self.downloads:
            try:
                basename = hexlify(infohash) + '.conf'
                filename = self.get_checkpoint_dir() / basename
                self._logger.debug("Removing download checkpoint %s", filename)
                if os.access(filename, os.F_OK):
                    os.remove(filename)
            except:
                # Show must go on
                self._logger.exception("Could not remove state")
        else:
            self._logger.warning("Download is back, restarted? Cancelling removal! %s", hexlify(infohash))

    def get_checkpoint_dir(self):
        """
        Returns the directory in which to checkpoint the Downloads in this Session.
        """
        return self.state_dir / STATEDIR_CHECKPOINT_DIR

    @staticmethod
    async def create_torrent_file(file_path_list, params=None):
        """
        Creates a torrent file.

        :param file_path_list: files to add in torrent file
        :param params: optional parameters for torrent file
        :return: a Deferred that fires when the torrent file has been created
        """
        return await asyncio.get_event_loop().run_in_executor(None, torrent_utils.create_torrent_file,
                                                              file_path_list, params or {})

    def get_downloads_by_name(self, torrent_name, channels_only=False):
        downloads = (self.get_channel_downloads() if channels_only else self.get_downloads())
        return [d for d in downloads if d.get_def().get_name_utf8() == torrent_name]

    @staticmethod
    def set_libtorrent_proxy_settings(config: LibtorrentSettings, proxy_type, server=None, auth=None):
        """
        Set which proxy LibTorrent should use (default = 0).

        :param config: libtorrent config
        :param proxy_type: int (0 = no proxy server,
                                1 = SOCKS4,
                                2 = SOCKS5,
                                3 = SOCKS5 + auth,
                                4 = HTTP,
                                5 = HTTP + auth)
        :param server: (host, port) tuple or None
        :param auth: (username, password) tuple or None
        """
        config.proxy_type = proxy_type
        config.proxy_server = server if proxy_type else ':'
        config.proxy_auth = auth if proxy_type in [3, 5] else ':'

    @staticmethod
    def get_libtorrent_proxy_settings(config: LibtorrentSettings):
        proxy_server = str(config.proxy_server)
        proxy_server = proxy_server.split(':') if proxy_server else ['', '']

        proxy_auth = str(config.proxy_auth)
        proxy_auth = proxy_auth.split(':') if proxy_auth else ['', '']

        return config.proxy_type, proxy_server, proxy_auth

    @staticmethod
    def get_libtorrent_max_upload_rate(config: LibtorrentSettings):
        """
        Gets the maximum upload rate (kB / s).

        :return: the maximum upload rate in kB / s
        """
        return min(config.max_upload_rate, MAX_LIBTORRENT_RATE_LIMIT)

    @staticmethod
    def get_libtorrent_max_download_rate(config: LibtorrentSettings):
        """
        Gets the maximum download rate (kB / s).

        :return: the maximum download rate in kB / s
        """
        return min(config.max_download_rate, MAX_LIBTORRENT_RATE_LIMIT)<|MERGE_RESOLUTION|>--- conflicted
+++ resolved
@@ -182,12 +182,9 @@
         self.notifier[notifications.tribler_shutdown_state](state)
 
     async def shutdown(self, timeout=30):
-<<<<<<< HEAD
         self._logger.info('Shutting down...')
-=======
         self.cancel_pending_task(self.START_TASK)
         self.cancel_pending_task("download_states_lc")
->>>>>>> 5bdb5f0e
         if self.downloads:
             self._logger.info('Stopping downloads...')
 

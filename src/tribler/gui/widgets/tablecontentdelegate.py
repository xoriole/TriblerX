--- conflicted
+++ resolved
@@ -28,13 +28,8 @@
     TAG_TEXT_HORIZONTAL_PADDING,
     TAG_TOP_MARGIN,
 )
-<<<<<<< HEAD
 from tribler.gui.utilities import get_color, get_gui_setting, get_health, get_image_path, \
-    get_objects_with_predicate, tr
-=======
-from tribler.gui.utilities import format_size, format_votes, get_color, get_gui_setting, get_health, get_image_path, \
-    get_objects_with_predicate, pretty_date, tr
->>>>>>> 03bf5133
+    get_objects_with_predicate, tr, format_size, pretty_date
 from tribler.gui.widgets.tablecontentmodel import Column, RemoteTableModel
 from tribler.gui.widgets.tableiconbuttons import DownloadIconButton
 
@@ -552,7 +547,7 @@
 
 
 class HealthLabelMixin:
-    def draw_health_column(self, painter, option, index, data_item: Dict):
+    def draw_health_column(self, painter, option, index, data_item: dict):
         # Draw empty cell as the background
         self.paint_empty_background(painter, option)
         if data_item.get('type') != SNIPPET:
@@ -594,12 +589,8 @@
             (Column.CATEGORY, self.draw_category_label),
             (Column.HEALTH, self.draw_health_column),
             (Column.STATUS, self.draw_commit_status_column),
-<<<<<<< HEAD
-=======
-            (Column.STATE, self.draw_channel_state),
             (Column.SIZE, self.draw_size),
             (Column.CREATED, self.draw_created),
->>>>>>> 03bf5133
         ]
         self.table_view = table_view
 

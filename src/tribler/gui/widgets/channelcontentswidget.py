from base64 import b64encode

from PyQt5 import uic
from PyQt5.QtCore import QDir, Qt, pyqtSignal
from PyQt5.QtGui import QIcon
from PyQt5.QtWidgets import QAction, QFileDialog
from psutil import LINUX

from tribler.core.components.database.db.orm_bindings.torrent_metadata import NEW
from tribler.core.components.database.db.serialization import CHANNEL_TORRENT, COLLECTION_NODE
from tribler.core.utilities.simpledefs import CHANNEL_STATE
from tribler.gui.defs import (
    BUTTON_TYPE_CONFIRM,
    BUTTON_TYPE_NORMAL,
    CATEGORY_SELECTOR_FOR_SEARCH_ITEMS,
    ContentCategories,
)
from tribler.gui.dialogs.confirmationdialog import ConfirmationDialog
from tribler.gui.network.request_manager import request_manager
from tribler.gui.sentry_mixin import AddBreadcrumbOnShowMixin
from tribler.gui.tribler_action_menu import TriblerActionMenu
from tribler.gui.utilities import connect, disconnect, get_image_path, get_ui_file_path, tr
<<<<<<< HEAD
from tribler.gui.widgets.tablecontentmodel import ChannelContentModel, SearchResultsModel
=======
from tribler.gui.widgets.tablecontentmodel import (
    ChannelContentModel,
    ChannelPreviewModel,
    DiscoveredChannelsModel,
    PersonalChannelsModel,
    SimplifiedPersonalChannelsModel,
)
from tribler.gui.widgets.search_results_model import SearchResultsModel
>>>>>>> cd382c92
from tribler.gui.widgets.triblertablecontrollers import ContentTableViewController

widget_form, widget_class = uic.loadUiType(get_ui_file_path('torrents_list.ui'))


# pylint: disable=too-many-instance-attributes, too-many-public-methods
class ChannelContentsWidget(AddBreadcrumbOnShowMixin, widget_form, widget_class):
    model_query_completed = pyqtSignal()

    def __init__(self, parent=None):
        widget_class.__init__(self, parent=parent)

        # ACHTUNG! This is a dumb workaround for a bug(?) in PyQT bindings in Python 3.7
        # When more than a single instance of a class is created, every next setupUi
        # triggers connectSlotsByName error. There are some reports that it is specific to
        # 3.7 and there is a fix in the 10.08.2019 PyQt bindings snapshot.
        try:
            self.setupUi(self)
        except SystemError:
            pass

        # ! ACHTUNG !
        # There is a bug in PyQT bindings that prevents uic.loadUiType from correctly
        # detecting paths to external resources used in .ui files. Therefore,
        # for each external resource (e.g. image/icon), we must reload it manually here.
        self.channel_options_button.setIcon(QIcon(get_image_path('ellipsis.png')))

        self.default_channel_model = ChannelContentModel

        self.initialized = False
        self.chosen_dir = None
        self.dialog = None
        self.controller = None
        self.channel_options_menu = None

        self.channels_stack = []
        self.categories = ()

        self_ref = self

        self.hide_xxx = None

        # This context manager is used to freeze the state of controls in the models stack to
        # prevent signals from triggering for inactive models.
        class freeze_controls_class:
            objects_to_freeze = [
                self_ref.category_selector,
                self_ref.content_table.horizontalHeader(),
                self_ref.channel_torrents_filter_input,
            ]

            def __enter__(self):
                for obj in self.objects_to_freeze:
                    obj.blockSignals(True)

            def __exit__(self, *args):
                for obj in self.objects_to_freeze:
                    obj.blockSignals(False)

        self.freeze_controls = freeze_controls_class

        self.explanation_tooltip_button.setHidden(True)

    def hide_all_labels(self):
        self.edit_channel_contents_top_bar.setHidden(True)
        self.channel_num_torrents_label.setHidden(True)
        self.channel_state_label.setHidden(True)

    @property
    def model(self):
        return self.channels_stack[-1] if self.channels_stack else None

    @property
    def root_model(self):
        return self.channels_stack[0] if self.channels_stack else None

    def initialize_content_page(
            self,
            hide_xxx=None,
            controller_class=ContentTableViewController,
            categories=CATEGORY_SELECTOR_FOR_SEARCH_ITEMS,
    ):
        if self.initialized:
            return

        self.hide_xxx = hide_xxx
        self.initialized = True
        self.categories = categories
        self.category_selector.addItems(self.categories)
        connect(self.category_selector.currentIndexChanged, self.on_category_selector_changed)
        self.channel_back_button.setIcon(QIcon(get_image_path('page_back.png')))
        self.channel_back_button.setHidden(True)
        connect(self.channel_back_button.clicked, self.go_back)
        connect(self.channel_name_label.linkActivated, self.on_breadcrumb_clicked)

        if LINUX:
            # On Linux, the default font sometimes does not contain the emoji characters.
            self.category_selector.setStyleSheet("font-family: Noto Color Emoji")

        self.controller = controller_class(self.content_table, filter_input=self.channel_torrents_filter_input)

    def _description_changed(self):
        self.model.channel_info["dirty"] = True
        self.update_labels()

    def run_brain_dead_refresh(self):
        if self.model:
            self.controller.brain_dead_refresh()

    def on_category_selector_changed(self, ind):
        category = self.categories[ind] if ind else None
        content_category = ContentCategories.get(category)
        category_code = content_category.code if content_category else category
        if self.model.category_filter != category_code:
            self.model.category_filter = category_code
            self.model.reset()

    def empty_channels_stack(self):
        if self.channels_stack:
            self.disconnect_current_model()
            self.channels_stack = []

    def push_channels_stack(self, model):
        if self.model:
            self.model.saved_header_state = self.controller.table_view.horizontalHeader().saveState()
            self.model.saved_scroll_state = self.controller.table_view.verticalScrollBar().value()
            self.disconnect_current_model()
        self.channels_stack.append(model)
        self.connect_current_model()

        with self.freeze_controls():
            self.category_selector.setCurrentIndex(0)
            self.content_table.horizontalHeader().setSortIndicator(-1, Qt.AscendingOrder)
            self.channel_torrents_filter_input.setText("")

    def on_model_info_changed(self, changed_entries):
        self.window().channels_menu_list.reload_if_necessary(changed_entries)
        dirty = False
        structure_changed = False

        if structure_changed:
            self.window().add_to_channel_dialog.clear_channels_tree()

        self.model.channel_info["dirty"] = dirty
        self.update_labels()

    def on_model_query_completed(self):
        self.model_query_completed.emit()

    def initialize_root_model_from_channel_info(self, channel_info):
        if channel_info.get("state") == CHANNEL_STATE.PERSONAL.value:
            self.default_channel_model = self.personal_channel_model
        else:
            self.default_channel_model = ChannelContentModel
        model = self.default_channel_model(hide_xxx=self.hide_xxx, channel_info=channel_info)
        self.initialize_root_model(model)

    def initialize_root_model(self, root_model):
        self.empty_channels_stack()
        self.push_channels_stack(root_model)
        self.controller.set_model(self.model)
        # Hide the edit controls by default, to prevent the user clicking the buttons prematurely
        self.hide_all_labels()

    def reset_view(self, text_filter=None, category_filter=None):
        if not self.model:
            return
        self.model.text_filter = text_filter or ''
        self.model.category_filter = category_filter

        with self.freeze_controls():
            self._set_filter_controls_from_model()
            self.controller.table_view.horizontalHeader().setSortIndicator(-1, Qt.DescendingOrder)
        self.model.sort_by = (
            self.model.columns[self.model.default_sort_column].dict_key if self.model.default_sort_column >= 0 else None
        )
        self.model.sort_desc = True
        self.model.reset()

    def disconnect_current_model(self):
        disconnect(self.window().core_manager.events_manager.node_info_updated, self.model.update_node_info)
        disconnect(self.model.query_complete, self.on_model_query_completed)

        self.controller.unset_model()  # Disconnect the selectionChanged signal

    def connect_current_model(self):
        connect(self.model.query_complete, self.on_model_query_completed)
        connect(self.window().core_manager.events_manager.node_info_updated, self.model.update_node_info)

    @property
    def current_level(self):
        return len(self.channels_stack) - 1

    def go_back(self, checked=False):  # pylint: disable=W0613
        self.go_back_to_level(self.current_level - 1)

    def on_breadcrumb_clicked(self, tgt_level):
        if int(tgt_level) != self.current_level:
            self.go_back_to_level(tgt_level)
        elif isinstance(self.model, SearchResultsModel) and self.current_level == 0:
            # In case of remote search, when only the search results are on the stack,
            # we must keep the txt_filter and category_filter (which contains the search term)
            # before resetting the view
            self.reset_view(text_filter=self.model.text_filter, category_filter=self.model.category_filter)
        else:
            # Reset the view if the user clicks on the last part of the breadcrumb
            self.reset_view()

    def format_search_title(self):
        text = self.model.format_title()
        self.channel_name_label.setText(text)

    def _set_filter_controls_from_model(self):
        # This should typically be called under freeze_controls context manager
        content_category = ContentCategories.get(self.model.category_filter)
        filter_display_name = content_category.long_name if content_category else self.model.category_filter
        self.category_selector.setCurrentIndex(
            self.categories.index(filter_display_name) if filter_display_name in self.categories else 0
        )
        self.channel_torrents_filter_input.setText(self.model.text_filter or '')

    def go_back_to_level(self, level):
        switched_level = False
        level = int(level)
        disconnected_current_model = False
        while 0 <= level < self.current_level:
            switched_level = True
            if not disconnected_current_model:
                disconnected_current_model = True
                self.disconnect_current_model()
            self.channels_stack.pop().deleteLater()

        if switched_level:
            self.channel_description_container.initialized = False
            # We block signals to prevent triggering redundant model reloading
            with self.freeze_controls():
                self._set_filter_controls_from_model()
                # Set filter category selector to correct index corresponding to loaded model
                self.controller.set_model(self.model)

            self.connect_current_model()
            self.update_labels()


    def update_navigation_breadcrumbs(self):
        # Assemble the channels navigation breadcrumb by utilising RichText links feature
        self.channel_name_label.setTextFormat(Qt.RichText)
        # We build the breadcrumb text backwards, by performing lookahead on each step.
        # While building the breadcrumb label in RichText we also assemble an undecorated variant of the same text
        # to estimate if we need to elide the breadcrumb. We cannot use RichText contents directly with
        # .elidedText method because QT will elide the tags as well.
        breadcrumb_text = ''
        breadcrumb_text_undecorated = ''
        path_parts = [(m, model.channel_info["name"]) for m, model in enumerate(self.channels_stack)]
        slash_separator = '<font color=#aaa>  /  </font>'
        for m, channel_name in reversed(path_parts):
            breadcrumb_text_undecorated = " / " + channel_name + breadcrumb_text_undecorated
            breadcrumb_text_elided = self.channel_name_label.fontMetrics().elidedText(
                breadcrumb_text_undecorated, 0, self.channel_name_label.width()
            )
            must_elide = breadcrumb_text_undecorated != breadcrumb_text_elided
            if must_elide:
                channel_name = "..."
            breadcrumb_text = (
                    slash_separator
                    + f'<a style="text-decoration:none;color:#eee;" href="{m}">{channel_name}</a>'
                    + breadcrumb_text
            )
            if must_elide:
                break
        # Remove the leftmost slash:
        if len(breadcrumb_text) >= len(slash_separator):
            breadcrumb_text = breadcrumb_text[len(slash_separator):]

        self.channel_name_label.setText(breadcrumb_text)
        self.channel_name_label.setTextInteractionFlags(Qt.TextBrowserInteraction)

        self.channel_back_button.setHidden(self.current_level == 0)

        # Disabling focus on the label is necessary to remove the ugly dotted rectangle around the most recently
        # clicked part of the path.
        # ACHTUNG! Setting focus policy in the .ui file does not work for some reason!
        # Also, something changes the focus policy during the runtime, so we have to re-set it every time here.
        self.channel_name_label.setFocusPolicy(Qt.NoFocus)

    def update_labels(self):

        folder = self.model.channel_info.get("type", None) == COLLECTION_NODE
        personal = self.model.channel_info.get("state", None) == CHANNEL_STATE.PERSONAL.value
        root = self.current_level == 0
        legacy = self.model.channel_info.get("state", None) == CHANNEL_STATE.LEGACY.value
        is_a_channel = self.model.channel_info.get("type", None) == CHANNEL_TORRENT

        self.update_navigation_breadcrumbs()

        container = self.channel_description_container
        container.initialized = False
        container.setHidden(True)

        self.category_selector.setHidden(root)

        self.subscription_widget.setHidden(not is_a_channel or personal or folder or legacy)
        if not self.subscription_widget.isHidden():
            self.subscription_widget.update_subscribe_button(self.model.channel_info)

        if "total" in self.model.channel_info:
            self.channel_num_torrents_label.setHidden(False)
            if "torrents" in self.model.channel_info:
                self.channel_num_torrents_label.setText(tr("%(total)i/%(torrents)i items") % self.model.channel_info)
            else:
                self.channel_num_torrents_label.setText(tr("%(total)i items") % self.model.channel_info)
        else:
            self.channel_num_torrents_label.setHidden(True)

    # ==============================
    # Channel menu related methods.
    # ==============================

    def create_channel_options_menu(self):
        browse_files_action = QAction(tr("Add .torrent file"), self)
        browse_dir_action = QAction(tr("Add torrent(s) directory"), self)
        add_url_action = QAction(tr("Add URL/magnet links"), self)

        connect(browse_files_action.triggered, self.on_add_torrent_browse_file)
        connect(browse_dir_action.triggered, self.on_add_torrents_browse_dir)
        connect(add_url_action.triggered, self.on_add_torrent_from_url)

        channel_options_menu = TriblerActionMenu(self)
        channel_options_menu.addAction(browse_files_action)
        channel_options_menu.addAction(browse_dir_action)
        channel_options_menu.addAction(add_url_action)
        return channel_options_menu

    # Torrent addition-related methods
    def on_add_torrents_browse_dir(self, checked):  # pylint: disable=W0613
        chosen_dir = QFileDialog.getExistingDirectory(
            self,
            tr("Please select the directory containing the .torrent files"),
            QDir.homePath(),
            QFileDialog.ShowDirsOnly,
        )
        if not chosen_dir:
            return

        self.chosen_dir = chosen_dir
        self.dialog = ConfirmationDialog(
            self,
            tr("Add torrents from directory"),
            tr("Add all torrent files from the following directory to your Tribler channel: \n\n %s") % chosen_dir,
            [('ADD', BUTTON_TYPE_NORMAL), ('CANCEL', BUTTON_TYPE_CONFIRM)],
            checkbox_text=tr("Include subdirectories (recursive mode)"),
        )
        connect(self.dialog.button_clicked, self.on_confirm_add_directory_dialog)
        self.dialog.show()

    def on_confirm_add_directory_dialog(self, action):
        if action == 0:
            self.add_dir_to_channel(self.chosen_dir, recursive=self.dialog.checkbox.isChecked())

        if self.dialog:
            self.dialog.close_dialog()
            self.dialog = None
            self.chosen_dir = None

    def on_add_torrent_browse_file(self, checked):  # pylint: disable=W0613
        filenames = QFileDialog.getOpenFileNames(
            self, tr("Please select the .torrent file"), filter=(tr("Torrent files %s") % '(*.torrent)')
        )
        if not filenames[0]:
            return

        for filename in filenames[0]:
            self.add_torrent_to_channel(filename)

    def on_add_torrent_from_url(self, checked):  # pylint: disable=W0613
        self.dialog = ConfirmationDialog(
            self,
            tr("Add torrent from URL/magnet link"),
            tr("Please enter the URL/magnet link in the field below:"),
            [(tr("ADD"), BUTTON_TYPE_NORMAL), (tr("CANCEL"), BUTTON_TYPE_CONFIRM)],
            show_input=True,
        )
        self.dialog.dialog_widget.dialog_input.setPlaceholderText(tr("URL/magnet link"))
        connect(self.dialog.button_clicked, self.on_torrent_from_url_dialog_done)
        self.dialog.show()

    def on_torrent_from_url_dialog_done(self, action):
        if action == 0:
            self.add_torrent_url_to_channel(self.dialog.dialog_widget.dialog_input.text())
        self.dialog.close_dialog()
        self.dialog = None

    def _on_torrent_to_channel_added(self, result):
        if not result:
            return
        if result.get('added'):
            # ACHTUNG: this is a dumb hack to adapt torrents PUT endpoint output to the info_changed signal.
            # If thousands of torrents were added, we don't want to post them all in a single
            # REST response. Instead, we always provide the total number of new torrents.
            # If we add a single torrent though, the endpoint will return it as a dict.
            # However, on_model_info_changed always expects a list of changed entries.
            # So, we make up the list.
            results_list = result['added']
            if isinstance(results_list, dict):
                results_list = [results_list]
            elif isinstance(results_list, int):
                results_list = [{'status': NEW}]
            self.model.info_changed.emit(results_list)
            self.model.reset()

    def _add_torrent_request(self, data):
        channel_id = self.model.channel_info["id"]
        request_manager.put(f'channels/mychannel/{channel_id}/torrents',
                            on_success=self._on_torrent_to_channel_added, data=data)

    def add_torrent_to_channel(self, filename):
        with open(filename, "rb") as torrent_file:
            torrent_content = b64encode(torrent_file.read()).decode('utf-8')
        self._add_torrent_request({"torrent": torrent_content})

    def add_dir_to_channel(self, dirname, recursive=False):
        self._add_torrent_request({"torrents_dir": dirname, "recursive": int(recursive)})

    def add_torrent_url_to_channel(self, url):
        self._add_torrent_request({"uri": url})<|MERGE_RESOLUTION|>--- conflicted
+++ resolved
@@ -20,18 +20,7 @@
 from tribler.gui.sentry_mixin import AddBreadcrumbOnShowMixin
 from tribler.gui.tribler_action_menu import TriblerActionMenu
 from tribler.gui.utilities import connect, disconnect, get_image_path, get_ui_file_path, tr
-<<<<<<< HEAD
 from tribler.gui.widgets.tablecontentmodel import ChannelContentModel, SearchResultsModel
-=======
-from tribler.gui.widgets.tablecontentmodel import (
-    ChannelContentModel,
-    ChannelPreviewModel,
-    DiscoveredChannelsModel,
-    PersonalChannelsModel,
-    SimplifiedPersonalChannelsModel,
-)
-from tribler.gui.widgets.search_results_model import SearchResultsModel
->>>>>>> cd382c92
 from tribler.gui.widgets.triblertablecontrollers import ContentTableViewController
 
 widget_form, widget_class = uic.loadUiType(get_ui_file_path('torrents_list.ui'))
@@ -274,7 +263,6 @@
 
             self.connect_current_model()
             self.update_labels()
-
 
     def update_navigation_breadcrumbs(self):
         # Assemble the channels navigation breadcrumb by utilising RichText links feature

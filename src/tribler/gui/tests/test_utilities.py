--- conflicted
+++ resolved
@@ -6,14 +6,9 @@
 import pytest
 
 from tribler.gui.utilities import TranslatedString, compose_magnetlink, create_api_key, dict_item_is_any_of, \
-<<<<<<< HEAD
-    duration_to_string, format_api_key, get_i18n_file_path, get_languages_file_content, I18N_DIR, LANGUAGES_FILE, \
-    quote_plus_unicode, set_api_key, unicode_quoter
-=======
     duration_to_string, \
     format_api_key, \
-    format_size, quote_plus_unicode, set_api_key, unicode_quoter
->>>>>>> a81cfed0
+    format_size, get_i18n_file_path, get_languages_file_content, quote_plus_unicode, set_api_key, unicode_quoter
 
 
 def test_quoter_char():

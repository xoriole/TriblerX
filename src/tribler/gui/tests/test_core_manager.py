--- conflicted
+++ resolved
@@ -64,7 +64,12 @@
     assert print.call_count == 2
 
 
-<<<<<<< HEAD
+def test_decode_raw_core_output(core_manager):
+    assert core_manager.decode_raw_core_output(b'test') == 'test'
+    assert core_manager.decode_raw_core_output('test привет'.encode('utf-8')) == 'test привет'
+    assert core_manager.decode_raw_core_output('test привет'.encode('cp1251')) == r'test \xef\xf0\xe8\xe2\xe5\xf2'
+
+
 def test_format_error_message():
     actual = CoreManager.format_error_message(exit_code=errno.ENOENT, exit_status=1, last_core_output='last\noutput')
     expected = '''The Tribler core has unexpectedly finished with exit code 2 and status: 1.
@@ -75,10 +80,4 @@
 > last
 > output'''
 
-    assert actual == expected
-=======
-def test_decode_raw_core_output(core_manager):
-    assert core_manager.decode_raw_core_output(b'test') == 'test'
-    assert core_manager.decode_raw_core_output('test привет'.encode('utf-8')) == 'test привет'
-    assert core_manager.decode_raw_core_output('test привет'.encode('cp1251')) == r'test \xef\xf0\xe8\xe2\xe5\xf2'
->>>>>>> ac68fcfc
+    assert actual == expected
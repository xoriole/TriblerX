# -*- mode: python -*-
block_cipher = None
import imp
import os
import sys
import shutil

import aiohttp_apispec


root_dir = os.path.abspath(os.path.dirname(__name__))
src_dir = os.path.join(root_dir, "src")

tribler_components = [
    os.path.join(src_dir, "pyipv8"),
    os.path.join(src_dir, "anydex"),
    os.path.join(src_dir, "tribler-common"),
    os.path.join(src_dir, "tribler-core"),
    os.path.join(src_dir, "tribler-gui"),
]

for component in tribler_components:
    sys.path.append(str(component))

from tribler_core.version import version_id
version_str = version_id.split('-')[0]

# On macOS, we always show the console to prevent the double-dock bug (although the OS does not actually show the console).
# See https://github.com/Tribler/tribler/issues/3817
show_console = os.environ.get('SHOW_CONSOLE', '0') == '1'
if sys.platform == 'darwin':
    show_console = True

widget_files = []
for file in os.listdir(os.path.join(src_dir, "tribler-gui", "tribler_gui", "widgets")):
    if file.endswith(".py"):
        widget_files.append('tribler_gui.widgets.%s' % file[:-3])

data_to_copy = [
    (os.path.join(src_dir, "tribler-gui", "tribler_gui", "qt_resources"), 'qt_resources'),
    (os.path.join(src_dir, "tribler-gui", "tribler_gui", "images"), 'images'),
    (os.path.join(src_dir, "tribler-core", "tribler_core"), 'tribler_source/tribler_core'),
<<<<<<< HEAD
    (os.path.join(root_dir, "build", "win", "resources"), 'tribler_source/resources'),
    (os.path.dirname(aiohttp_apispec.__file__), 'aiohttp_apispec')
=======
    (os.path.join(src_dir, "tribler-gui", "tribler_gui"), 'tribler_source/tribler_gui'),
    (os.path.join(root_dir, "build", "win", "resources"), 'tribler_source/resources')
>>>>>>> 7a76296b
]

# For bitcoinlib, we have to copy the data directory to the root directory of the installation dir, otherwise
# the library is unable to find the data files.
try:
    bitcoinlib_dir = imp.find_module('bitcoinlib')[1]
    data_to_copy += [(bitcoinlib_dir, 'bitcoinlib')]
except ImportError:
    pass

# Importing lib2to3 as hidden import does not import all the necessary files for some reason so had to import as data.
try:
    lib2to3_dir = imp.find_module('lib2to3')[1]
    data_to_copy += [(lib2to3_dir, 'lib2to3')]
except ImportError:
    pass

if sys.platform.startswith('darwin'):
    data_to_copy += [
        ('/Applications/VLC.app/Contents/MacOS/lib', 'vlc/lib'),
        ('/Applications/VLC.app/Contents/MacOS/plugins', 'vlc/plugins')
    ]
    # Create the right version info in the Info.plist file
    with open('build/mac/resources/Info.plist', 'r') as f:
        content = f.read()
        content = content.replace('__VERSION__', version_str)
    os.unlink('build/mac/resources/Info.plist')
    with open('build/mac/resources/Info.plist', 'w') as f:
        f.write(content)

excluded_libs = ['wx', 'bitcoinlib', 'PyQt4', 'FixTk', 'tcl', 'tk', '_tkinter', 'tkinter', 'Tkinter', 'matplotlib']

# Pony dependencies; each packages need to be added separatedly; added as hidden import
pony_deps = ['pony', 'pony.orm', 'pony.orm.dbproviders', 'pony.orm.dbproviders.sqlite']
# Hidden imports
hiddenimports = [
    'csv',
    'ecdsa',
    'pyaes',
    'scrypt', '_scrypt',
    'sqlalchemy', 'sqlalchemy.ext.baked', 'sqlalchemy.ext.declarative',
    'requests',
    'PyQt5.QtTest',
    'pyqtgraph'] + widget_files + pony_deps,


sys.modules['FixTk'] = None
a = Analysis(['src/run_tribler.py'],
             pathex=[''],
             binaries=None,
             datas=data_to_copy,
             hiddenimports=['csv', 'ecdsa', 'pyaes', 'scrypt', '_scrypt', 'sqlalchemy', 'sqlalchemy.ext.baked', 'sqlalchemy.ext.declarative', 'requests', 'PyQt5.QtTest', 'pyqtgraph'] + widget_files + pony_deps,
             hookspath=[],
             runtime_hooks=[],
             excludes=excluded_libs,
             win_no_prefer_redirects=False,
             win_private_assemblies=False,
             cipher=block_cipher)

pyz = PYZ(a.pure, a.zipped_data,
             cipher=block_cipher)

# Add libsodium.dylib on OS X
if sys.platform == 'darwin':
    a.binaries = a.binaries - TOC([('/usr/local/lib/libsodium.so', None, None),])
    a.binaries = a.binaries + TOC([('libsodium.dylib', '/usr/local/lib/libsodium.dylib', None),])

exe = EXE(pyz,
          a.scripts,
          exclude_binaries=True,
          name='tribler',
          debug=False,
          strip=False,
          upx=True,
          console=show_console,
          icon='build/win/resources/tribler.ico')

coll = COLLECT(exe,
               a.binaries,
               a.zipfiles,
               a.datas,
               strip=False,
               upx=True,
               name='tribler')

app = BUNDLE(coll,
             name='tribler.app',
             icon='build/mac/resources/tribler.icns',
             bundle_identifier='nl.tudelft.tribler',
             info_plist={'NSHighResolutionCapable': 'True', 'CFBundleInfoDictionaryVersion': 1.0, 'CFBundleVersion': version_str, 'CFBundleShortVersionString': version_str},
             console=show_console)

# Replace the Info.plist file on MacOS
if sys.platform == 'darwin':
    shutil.copy('build/mac/resources/Info.plist', 'dist/Tribler.app/Contents/Info.plist')

# On Windows 10, we have to make sure that qwindows.dll is in the right path
if sys.platform == 'win32':
    shutil.copytree(os.path.join('dist', 'tribler', 'PyQt5', 'Qt', 'plugins', 'platforms'), os.path.join('dist', 'tribler', 'platforms'))<|MERGE_RESOLUTION|>--- conflicted
+++ resolved
@@ -40,13 +40,9 @@
     (os.path.join(src_dir, "tribler-gui", "tribler_gui", "qt_resources"), 'qt_resources'),
     (os.path.join(src_dir, "tribler-gui", "tribler_gui", "images"), 'images'),
     (os.path.join(src_dir, "tribler-core", "tribler_core"), 'tribler_source/tribler_core'),
-<<<<<<< HEAD
+    (os.path.join(src_dir, "tribler-gui", "tribler_gui"), 'tribler_source/tribler_gui'),
     (os.path.join(root_dir, "build", "win", "resources"), 'tribler_source/resources'),
     (os.path.dirname(aiohttp_apispec.__file__), 'aiohttp_apispec')
-=======
-    (os.path.join(src_dir, "tribler-gui", "tribler_gui"), 'tribler_source/tribler_gui'),
-    (os.path.join(root_dir, "build", "win", "resources"), 'tribler_source/resources')
->>>>>>> 7a76296b
 ]
 
 # For bitcoinlib, we have to copy the data directory to the root directory of the installation dir, otherwise

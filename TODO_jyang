TODO and IDEAS: (+ means finished)

TODO for Tribler 4.0

Tig4Tag Torrent Collecting
item2item recommendation
func to stop buddycast

+ Fast bootstrapping

	The fixed 15 seconds BuddyCast interval will be made dynamic and vary between 1 and 60 seconds. Buddycast will run into 4 different modes : 
	
	1 second rounds; Bootstrap mode 
	Only used once, the 15 minutes directly after the software is installed.
	
	5 second rounds; Accelerated mode 
	Used 30 minutes directly after the software is restarted. (Also following Bootstrap mode) 
	15 second rounds; Normal mode 
	Default operation 
	60 second rounds; Slow mode 
	Entered when Tribler has been running for more than 24 hours 

Reduce memory usage
	+ keep up to 2K peers
	+ combine self.peers with self.preferences
	
+ New recommendation algorithm

+ User can configure Tribler disk usage
	User can configure Tribler disk place and usage
		Transfer parameter to the core
		GUI support
		Policy of deleting torrents 

+ New message layout
  No preferences in taste buddies; combine taste and random peers to one list and attach their similarity;
  Only include my new preference (+ delete) since last buddycast with that peer
+ Include tracker status in torrent collecting

torrent collecting

replacing of megacache + User can configure the place to save torrents (./collected_torrents)
 (look for old .Trilber->use that; if not found create ./Tribler_data in install dir)
** linux?

Active ping
Automatic Update
Light torrent collecting

incrementally update

----------------------
database update: 
#	PreferenceDB - remove {'relevance': int (0), 'rank': int (0)} 
	PeerDB - add 'last_buddycast'
	ActionDB (RecNo) - record user's actions
	
buddycast update:
	new message layout (** how to distinguish download history and rated items?)
	#don't accept taste buddies' preferences
	
fast torrent collecting:
	tit-for-tat policy
	dynamic torrents cache
	torrents selection policy
	adjustable speed of torrent collecting



+ PeerName: Peer_ + permid[5:]

+ IPv6 support

+ BUGFIX:
	buddycast: not include the same ip/permid to the sender
	secureoverlay: check ip/permid when connects to or is being connected by a peer 
	permid: check my permid and the other's permid
	
DISCUSS:
	a peer can change other peers ip/port in my database by including wrong info in buddycast message

reduce updated All I2I sim performance
limit max # peers/torrents in db

Unit Test

Combine Ct and Cr. When it is full, remove the oldest peer from the 11th-21th most similar peers.

Remove owner.bsd
User can configure the size of database, i.e., the number of peers or torrents

BUDDYCAST:
    + Put additional secure connection to Cr or Cu
	+ Moving the raw_server calls back in SecureOverlay
    + Buddycast message length limit	(max. 10 KB for a full buddycast message)
    + Removed 'age' item from buddycast for peers of new version
    + Using buddycast2 network to send dialback message	(Arno)
    	+ Simple torrent collecting policy
    	
	+ Update item relevance
	
	+ Log and Log in GUI
<<<<<<< HEAD
	Setup superpeers
	
    Unit Test
    New similarity func between users
    Test peer connectability
    Reduce memory usage
=======
	+ Setup superpeers
	
    Reduce memory usage: Remove self.preferences from buddycast.DataHandler
    Unit Test
    New similarity func between users
    Test peer connectability
>>>>>>> f492f61c
	Fast torrent collecting from connected peers
    
	Improve connectability test with local subnet
    Sign buddycast2 messages
    Reduce bandwidth usage
    
MEGE CACHE:
	Add a peer given only ip and port.

	Change the absolute path of torrents to relative one
	Allow user to select the place to save torrents through torrent collecting
	Remove owners.bsd
	
	Reduce or postpone reading db at start time. Improve performance.

GUI:
	+ Remove meanless part at status bar
	
	+ status bar: #Torrents
	+ Single click and download
	+ email: removing "\r\n\r\n"
	
<<<<<<< HEAD
=======
	remind version update using bubble dialog
>>>>>>> f492f61c
	Run tribler after installation
	
	Replace recommendation value by stars
	
	Click a torrent and recommend similar torrent
	Remove permid when adding friend
<<<<<<< HEAD
	Disable XXX
=======
	Be able to disable XXX
>>>>>>> f492f61c

	Dutch version
	Chinese version
    Visualize buddycast2 networks	
    
    
BUGFIX:    
	+ Don't always keep connection with superpeers (duplicated index in conn list)
    + Remove 'looking for new recommendation' in status bar
    + Change firewall status when recv incoming connections
<|MERGE_RESOLUTION|>--- conflicted
+++ resolved
@@ -1,164 +1,148 @@
-TODO and IDEAS: (+ means finished)
-
-TODO for Tribler 4.0
-
-Tig4Tag Torrent Collecting
-item2item recommendation
-func to stop buddycast
-
-+ Fast bootstrapping
-
-	The fixed 15 seconds BuddyCast interval will be made dynamic and vary between 1 and 60 seconds. Buddycast will run into 4 different modes : 
-	
-	1 second rounds; Bootstrap mode 
-	Only used once, the 15 minutes directly after the software is installed.
-	
-	5 second rounds; Accelerated mode 
-	Used 30 minutes directly after the software is restarted. (Also following Bootstrap mode) 
-	15 second rounds; Normal mode 
-	Default operation 
-	60 second rounds; Slow mode 
-	Entered when Tribler has been running for more than 24 hours 
-
-Reduce memory usage
-	+ keep up to 2K peers
-	+ combine self.peers with self.preferences
-	
-+ New recommendation algorithm
-
-+ User can configure Tribler disk usage
-	User can configure Tribler disk place and usage
-		Transfer parameter to the core
-		GUI support
-		Policy of deleting torrents 
-
-+ New message layout
-  No preferences in taste buddies; combine taste and random peers to one list and attach their similarity;
-  Only include my new preference (+ delete) since last buddycast with that peer
-+ Include tracker status in torrent collecting
-
-torrent collecting
-
-replacing of megacache + User can configure the place to save torrents (./collected_torrents)
- (look for old .Trilber->use that; if not found create ./Tribler_data in install dir)
-** linux?
-
-Active ping
-Automatic Update
-Light torrent collecting
-
-incrementally update
-
-----------------------
-database update: 
-#	PreferenceDB - remove {'relevance': int (0), 'rank': int (0)} 
-	PeerDB - add 'last_buddycast'
-	ActionDB (RecNo) - record user's actions
-	
-buddycast update:
-	new message layout (** how to distinguish download history and rated items?)
-	#don't accept taste buddies' preferences
-	
-fast torrent collecting:
-	tit-for-tat policy
-	dynamic torrents cache
-	torrents selection policy
-	adjustable speed of torrent collecting
-
-
-
-+ PeerName: Peer_ + permid[5:]
-
-+ IPv6 support
-
-+ BUGFIX:
-	buddycast: not include the same ip/permid to the sender
-	secureoverlay: check ip/permid when connects to or is being connected by a peer 
-	permid: check my permid and the other's permid
-	
-DISCUSS:
-	a peer can change other peers ip/port in my database by including wrong info in buddycast message
-
-reduce updated All I2I sim performance
-limit max # peers/torrents in db
-
-Unit Test
-
-Combine Ct and Cr. When it is full, remove the oldest peer from the 11th-21th most similar peers.
-
-Remove owner.bsd
-User can configure the size of database, i.e., the number of peers or torrents
-
-BUDDYCAST:
-    + Put additional secure connection to Cr or Cu
-	+ Moving the raw_server calls back in SecureOverlay
-    + Buddycast message length limit	(max. 10 KB for a full buddycast message)
-    + Removed 'age' item from buddycast for peers of new version
-    + Using buddycast2 network to send dialback message	(Arno)
-    	+ Simple torrent collecting policy
-    	
-	+ Update item relevance
-	
-	+ Log and Log in GUI
-<<<<<<< HEAD
-	Setup superpeers
-	
-    Unit Test
-    New similarity func between users
-    Test peer connectability
-    Reduce memory usage
-=======
-	+ Setup superpeers
-	
-    Reduce memory usage: Remove self.preferences from buddycast.DataHandler
-    Unit Test
-    New similarity func between users
-    Test peer connectability
->>>>>>> f492f61c
-	Fast torrent collecting from connected peers
-    
-	Improve connectability test with local subnet
-    Sign buddycast2 messages
-    Reduce bandwidth usage
-    
-MEGE CACHE:
-	Add a peer given only ip and port.
-
-	Change the absolute path of torrents to relative one
-	Allow user to select the place to save torrents through torrent collecting
-	Remove owners.bsd
-	
-	Reduce or postpone reading db at start time. Improve performance.
-
-GUI:
-	+ Remove meanless part at status bar
-	
-	+ status bar: #Torrents
-	+ Single click and download
-	+ email: removing "\r\n\r\n"
-	
-<<<<<<< HEAD
-=======
-	remind version update using bubble dialog
->>>>>>> f492f61c
-	Run tribler after installation
-	
-	Replace recommendation value by stars
-	
-	Click a torrent and recommend similar torrent
-	Remove permid when adding friend
-<<<<<<< HEAD
-	Disable XXX
-=======
-	Be able to disable XXX
->>>>>>> f492f61c
-
-	Dutch version
-	Chinese version
-    Visualize buddycast2 networks	
-    
-    
-BUGFIX:    
-	+ Don't always keep connection with superpeers (duplicated index in conn list)
-    + Remove 'looking for new recommendation' in status bar
-    + Change firewall status when recv incoming connections
+TODO and IDEAS: (+ means finished)
+
+TODO for Tribler 4.0
+
+Tig4Tag Torrent Collecting
+item2item recommendation
+func to stop buddycast
+
++ Fast bootstrapping
+
+	The fixed 15 seconds BuddyCast interval will be made dynamic and vary between 1 and 60 seconds. Buddycast will run into 4 different modes : 
+	
+	1 second rounds; Bootstrap mode 
+	Only used once, the 15 minutes directly after the software is installed.
+	
+	5 second rounds; Accelerated mode 
+	Used 30 minutes directly after the software is restarted. (Also following Bootstrap mode) 
+	15 second rounds; Normal mode 
+	Default operation 
+	60 second rounds; Slow mode 
+	Entered when Tribler has been running for more than 24 hours 
+
+Reduce memory usage
+	+ keep up to 2K peers
+	+ combine self.peers with self.preferences
+	
++ New recommendation algorithm
+
++ User can configure Tribler disk usage
+	User can configure Tribler disk place and usage
+		Transfer parameter to the core
+		GUI support
+		Policy of deleting torrents 
+
++ New message layout
+  No preferences in taste buddies; combine taste and random peers to one list and attach their similarity;
+  Only include my new preference (+ delete) since last buddycast with that peer
++ Include tracker status in torrent collecting
+
+torrent collecting
+
+replacing of megacache + User can configure the place to save torrents (./collected_torrents)
+ (look for old .Trilber->use that; if not found create ./Tribler_data in install dir)
+** linux?
+
+Active ping
+Automatic Update
+Light torrent collecting
+
+incrementally update
+
+----------------------
+database update: 
+#	PreferenceDB - remove {'relevance': int (0), 'rank': int (0)} 
+	PeerDB - add 'last_buddycast'
+	ActionDB (RecNo) - record user's actions
+	
+buddycast update:
+	new message layout (** how to distinguish download history and rated items?)
+	#don't accept taste buddies' preferences
+	
+fast torrent collecting:
+	tit-for-tat policy
+	dynamic torrents cache
+	torrents selection policy
+	adjustable speed of torrent collecting
+
+
+
++ PeerName: Peer_ + permid[5:]
+
++ IPv6 support
+
++ BUGFIX:
+	buddycast: not include the same ip/permid to the sender
+	secureoverlay: check ip/permid when connects to or is being connected by a peer 
+	permid: check my permid and the other's permid
+	
+DISCUSS:
+	a peer can change other peers ip/port in my database by including wrong info in buddycast message
+
+reduce updated All I2I sim performance
+limit max # peers/torrents in db
+
+Unit Test
+
+Combine Ct and Cr. When it is full, remove the oldest peer from the 11th-21th most similar peers.
+
+Remove owner.bsd
+User can configure the size of database, i.e., the number of peers or torrents
+
+BUDDYCAST:
+    + Put additional secure connection to Cr or Cu
+	+ Moving the raw_server calls back in SecureOverlay
+    + Buddycast message length limit	(max. 10 KB for a full buddycast message)
+    + Removed 'age' item from buddycast for peers of new version
+    + Using buddycast2 network to send dialback message	(Arno)
+    	+ Simple torrent collecting policy
+    	
+	+ Update item relevance
+	
+	+ Log and Log in GUI
+	+ Setup superpeers
+	
+    Reduce memory usage: Remove self.preferences from buddycast.DataHandler
+    Unit Test
+    New similarity func between users
+    Test peer connectability
+	Fast torrent collecting from connected peers
+    
+	Improve connectability test with local subnet
+    Sign buddycast2 messages
+    Reduce bandwidth usage
+    
+MEGE CACHE:
+	Add a peer given only ip and port.
+
+	Change the absolute path of torrents to relative one
+	Allow user to select the place to save torrents through torrent collecting
+	Remove owners.bsd
+	
+	Reduce or postpone reading db at start time. Improve performance.
+
+GUI:
+	+ Remove meanless part at status bar
+	
+	+ status bar: #Torrents
+	+ Single click and download
+	+ email: removing "\r\n\r\n"
+	
+	remind version update using bubble dialog
+	Run tribler after installation
+	
+	Replace recommendation value by stars
+	
+	Click a torrent and recommend similar torrent
+	Remove permid when adding friend
+	Be able to disable XXX
+
+	Dutch version
+	Chinese version
+    Visualize buddycast2 networks	
+    
+    
+BUGFIX:    
+	+ Don't always keep connection with superpeers (duplicated index in conn list)
+    + Remove 'looking for new recommendation' in status bar
+    + Change firewall status when recv incoming connections